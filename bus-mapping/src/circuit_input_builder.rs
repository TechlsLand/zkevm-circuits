--- conflicted
+++ resolved
@@ -53,15 +53,9 @@
     /// Maximum number of bytes supported in the Bytecode Circuit
     pub max_bytecode: usize,
     /// Pad evm circuit number of rows.
-<<<<<<< HEAD
-    /// When 0, the EVM circuit number of rows will be dynamically calculated,
-    /// so the same circuit will not be able to proof different witnesses.
-    /// In this case it will contain as many rows for all steps + 1 row
-=======
     /// When 0, the EVM circuit number of row will be dynamically calculated, so
     /// the same circuit will not be able to proof different witnesses. In this
     /// case it will contain as many rows for all steps + 1 row
->>>>>>> b5c76d16
     /// for EndBlock.
     pub max_evm_rows: usize,
     // TODO: Rename for consistency
@@ -83,11 +77,7 @@
             max_exp_steps: 1000,
             max_bytecode: 512,
             max_evm_rows: 0,
-<<<<<<< HEAD
             max_keccak_rows: 0,
-=======
-            keccak_padding: None,
->>>>>>> b5c76d16
         }
     }
 }
