//! This module contains the CircuitInputBuilder, which is an object that takes
//! types from geth / web3 and outputs the circuit inputs.

mod access;
mod block;
mod call;
mod execution;
mod input_state_ref;
#[cfg(test)]
mod tracer_tests;
mod transaction;

use self::access::gen_state_access_trace;
pub use self::block::BlockHead;
use crate::error::Error;
use crate::evm::opcodes::{gen_associated_ops, gen_begin_tx_ops, gen_end_tx_ops};
use crate::operation::{CallContextField, Operation, RWCounter, StartOp, RW};
use crate::rpc::GethClient;
use crate::state_db::{self, CodeDB, StateDB};
pub use access::{Access, AccessSet, AccessValue, CodeSource};
pub use block::{Block, BlockContext};
pub use call::{Call, CallContext, CallKind};
use core::fmt::Debug;
use eth_types::evm_types::{GasCost, OpcodeId};
use eth_types::sign_types::{pk_bytes_le, pk_bytes_swap_endianness, SignData};
use eth_types::{self, Address, GethExecStep, GethExecTrace, ToWord, Word, H256, U256};
use eth_types::{geth_types, ToBigEndian};
use ethers_core::k256::ecdsa::SigningKey;
use ethers_core::types::{Bytes, NameOrAddress, Signature, TransactionRequest};
use ethers_providers::JsonRpcClient;
pub use execution::{
    CopyDataType, CopyEvent, CopyStep, ExecState, ExecStep, ExpEvent, ExpStep, NumberOrHash,
};
use hex::decode_to_slice;

use ethers_core::utils::keccak256;
pub use input_state_ref::CircuitInputStateRef;
use itertools::Itertools;
use log::warn;
use std::collections::{BTreeMap, HashMap};
use std::iter;
pub use transaction::{Transaction, TransactionContext};

/// Circuit Setup Parameters
#[derive(Debug, Clone)]
pub struct CircuitsParams {
    /// Maximum number of rw operations in the state circuit (RwTable length /
    /// nummber of rows). This must be at least the number of rw operations
    /// + 1, in order to allocate at least a Start row.
    pub max_rws: usize,
    // TODO: evm_rows: Maximum number of rows in the EVM Circuit
    /// Maximum number of txs in the Tx Circuit
    pub max_txs: usize,
    /// Maximum number of bytes from all txs calldata in the Tx Circuit
    pub max_calldata: usize,
<<<<<<< HEAD
    /// Maximum number of inner blocks in a batch
    pub max_inner_blocks: usize,
=======
    /// Max ammount of rows that the CopyCircuit can have.
    pub max_copy_rows: usize,
>>>>>>> 82e4c9ab
    /// Maximum number of bytes supported in the Bytecode Circuit
    pub max_bytecode: usize,
    // TODO: Rename for consistency
    /// Pad the keccak circuit with this number of invocations to a static
    /// capacity.  Number of keccak_f that the Keccak circuit will support.
    pub keccak_padding: Option<usize>,
}

impl Default for CircuitsParams {
    /// Default values for most of the unit tests of the Circuit Parameters
    fn default() -> Self {
        CircuitsParams {
            max_rws: 1000,
            max_txs: 1,
            max_calldata: 256,
<<<<<<< HEAD
            max_inner_blocks: 64,
=======
            // TODO: Check whether this value is correct or we should increase/decrease based on
            // this lib tests
            max_copy_rows: 1000,
>>>>>>> 82e4c9ab
            max_bytecode: 512,
            keccak_padding: None,
        }
    }
}

/// Builder to generate a complete circuit input from data gathered from a geth
/// instance. This structure is the centre of the crate and is intended to be
/// the only entry point to it. The `CircuitInputBuilder` works in several
/// steps:
///
/// 1. Take a [`eth_types::Block`] to build the circuit input associated with
/// the block. 2. For each [`eth_types::Transaction`] in the block, take the
/// [`eth_types::GethExecTrace`] to build the circuit input associated with
/// each transaction, and the bus-mapping operations associated with each
/// [`eth_types::GethExecStep`] in the [`eth_types::GethExecTrace`].
///
/// The generated bus-mapping operations are:
/// [`StackOp`](crate::operation::StackOp)s,
/// [`MemoryOp`](crate::operation::MemoryOp)s and
/// [`StorageOp`](crate::operation::StorageOp), which correspond to each
/// [`OpcodeId`](crate::evm::OpcodeId)s used in each `ExecTrace` step so that
/// the State Proof witnesses are already generated on a structured manner and
/// ready to be added into the State circuit.
#[derive(Debug)]
pub struct CircuitInputBuilder {
    /// StateDB key-value DB
    pub sdb: StateDB,
    /// Map of account codes by code hash
    pub code_db: CodeDB,
    /// Block
    pub block: Block,
    /// Block Context
    pub block_ctx: BlockContext,
}

impl<'a> CircuitInputBuilder {
    /// Create a new CircuitInputBuilder from the given `eth_block` and
    /// `constants`.
    pub fn new(sdb: StateDB, code_db: CodeDB, block: &Block) -> Self {
        Self {
            sdb,
            code_db,
            block: block.clone(),
            block_ctx: BlockContext::new(),
        }
    }
    /// Create a new CircuitInputBuilder from the given `eth_block` and
    /// `constants`.
    pub fn new_from_headers(
        circuits_params: CircuitsParams,
        sdb: StateDB,
        code_db: CodeDB,
        headers: &[BlockHead],
    ) -> Self {
        // lispczz@scroll:
        // the `block` here is in fact "batch" for l2.
        // while "headers" in the "block"(usually single tx) for l2.
        // But to reduce the code conflicts with upstream, we still use the name `block`
        Self::new(sdb, code_db, &Block::from_headers(headers, circuits_params))
    }

    /// Obtain a mutable reference to the state that the `CircuitInputBuilder`
    /// maintains, contextualized to a particular transaction and a
    /// particular execution step in that transaction.
    pub fn state_ref(
        &'a mut self,
        tx: &'a mut Transaction,
        tx_ctx: &'a mut TransactionContext,
    ) -> CircuitInputStateRef {
        CircuitInputStateRef {
            sdb: &mut self.sdb,
            code_db: &mut self.code_db,
            block: &mut self.block,
            block_ctx: &mut self.block_ctx,
            tx,
            tx_ctx,
        }
    }

    /// Create a new Transaction from a [`eth_types::Transaction`].
    pub fn new_tx(
        &mut self,
        eth_tx: &eth_types::Transaction,
        is_success: bool,
    ) -> Result<Transaction, Error> {
        let call_id = self.block_ctx.rwc.0;

        self.block_ctx.call_map.insert(
            call_id,
            (
                eth_tx
                    .transaction_index
                    .ok_or(Error::EthTypeError(eth_types::Error::IncompleteBlock))?
                    .as_u64() as usize,
                0,
            ),
        );

        Transaction::new(
            call_id,
            &mut self.sdb,
            &mut self.code_db,
            eth_tx,
            is_success,
        )
    }

    /// Iterate over all generated CallContext RwCounterEndOfReversion
    /// operations and set the correct value. This is required because when we
    /// generate the RwCounterEndOfReversion operation in
    /// `gen_associated_ops` we don't know yet which value it will take,
    /// so we put a placeholder; so we do it here after the values are known.
    pub fn set_value_ops_call_context_rwc_eor(&mut self) {
        for oper in self.block.container.call_context.iter_mut() {
            let op = oper.op_mut();
            if matches!(op.field, CallContextField::RwCounterEndOfReversion) {
                let (tx_idx, call_idx) = self
                    .block_ctx
                    .call_map
                    .get(&op.call_id)
                    .expect("call_id not found in call_map");
                op.value = self.block.txs[*tx_idx].calls()[*call_idx]
                    .rw_counter_end_of_reversion
                    .into();
            }
        }
    }

    /// Handle a block by handling each transaction to generate all the
    /// associated operations.
    pub fn handle_block(
        &mut self,
        eth_block: &EthBlock,
        geth_traces: &[eth_types::GethExecTrace],
    ) -> Result<(), Error> {
        self.handle_block_inner(eth_block, geth_traces, true, true)
    }
    /// Handle a block by handling each transaction to generate all the
    /// associated operations.
    pub fn handle_block_inner(
        &mut self,
        eth_block: &EthBlock,
        geth_traces: &[eth_types::GethExecTrace],
        handle_rwc_reversion: bool,
        check_last_tx: bool,
    ) -> Result<(), Error> {
        // accumulates gas across all txs in the block
        log::info!("handling block {:?}", eth_block.number);
        for (tx_index, tx) in eth_block.transactions.iter().enumerate() {
            if self.block.txs.len() >= self.block.circuits_params.max_txs {
                log::warn!(
                    "skip tx outside MAX_TX limit {}, {}th(inner idx: {}) tx {:?}",
                    self.block.circuits_params.max_txs,
                    tx.transaction_index.unwrap_or_default(),
                    self.block.txs.len(),
                    tx.hash
                );
                continue;
            }
            let geth_trace = &geth_traces[tx_index];
            log::info!(
                "handling {}th(inner idx: {}) tx(rwc: {:?}): {:?}",
                tx.transaction_index.unwrap_or_default(),
                self.block.txs.len(),
                self.block_ctx.rwc,
                tx.hash
            );
            let mut tx = tx.clone();
            // needed for multi block feature
            tx.transaction_index = Some(self.block.txs.len().into());
            self.handle_tx(
                &tx,
                geth_trace,
                check_last_tx && tx_index + 1 == eth_block.transactions.len(),
            )?;
        }
        if handle_rwc_reversion {
            self.set_value_ops_call_context_rwc_eor();
            self.set_end_block();
        }
        log::info!(
            "handling block done, total gas {:?}",
            self.block_ctx.cumulative_gas_used
        );
        Ok(())
    }

    /// ..
    pub fn set_end_block(&mut self) {
        let max_rws = self.block.circuits_params.max_rws;
        let mut end_block_not_last = self.block.block_steps.end_block_not_last.clone();
        let mut end_block_last = self.block.block_steps.end_block_last.clone();
        end_block_not_last.rwc = self.block_ctx.rwc;
        end_block_last.rwc = self.block_ctx.rwc;

        let mut dummy_tx = Transaction::dummy();
        let mut dummy_tx_ctx = TransactionContext::default();
        let mut state = self.state_ref(&mut dummy_tx, &mut dummy_tx_ctx);

        if let Some(call_id) = state.block.txs.last().map(|tx| tx.calls[0].call_id) {
            state.call_context_read(
                &mut end_block_last,
                call_id,
                CallContextField::TxId,
                Word::from(state.block.txs.len() as u64),
            );
        }

        let mut push_op = |step: &mut ExecStep, rwc: RWCounter, rw: RW, op: StartOp| {
            let op_ref = state.block.container.insert(Operation::new(rwc, rw, op));
            step.bus_mapping_instance.push(op_ref);
        };

        let total_rws = state.block_ctx.rwc.0 - 1;
        // We need at least 1 extra Start row
        #[allow(clippy::int_plus_one)]
        {
            assert!(
                total_rws + 1 <= max_rws,
                "total_rws + 1 <= max_rws, total_rws={}, max_rws={}",
                total_rws,
                max_rws
            );
        }
        push_op(&mut end_block_last, RWCounter(1), RW::READ, StartOp {});
        push_op(
            &mut end_block_last,
            RWCounter(max_rws - total_rws),
            RW::READ,
            StartOp {},
        );

        self.block.block_steps.end_block_not_last = end_block_not_last;
        self.block.block_steps.end_block_last = end_block_last;
    }

    /// Handle a transaction with its corresponding execution trace to generate
    /// all the associated operations.  Each operation is registered in
    /// `self.block.container`, and each step stores the
    /// [`OperationRef`](crate::exec_trace::OperationRef) to each of the
    /// generated operations.
    fn handle_tx(
        &mut self,
        eth_tx: &eth_types::Transaction,
        geth_trace: &GethExecTrace,
        is_last_tx: bool,
    ) -> Result<(), Error> {
        let mut tx = self.new_tx(eth_tx, !geth_trace.failed)?;
        let mut tx_ctx = TransactionContext::new(eth_tx, geth_trace, is_last_tx)?;
        let mut debug_tx = tx.clone();
        debug_tx.input.clear();
        log::trace!("handle_tx tx {:?}", debug_tx);
        if let Some(al) = &eth_tx.access_list {
            for item in &al.0 {
                self.sdb.add_account_to_access_list(item.address);
                for k in &item.storage_keys {
                    self.sdb
                        .add_account_storage_to_access_list((item.address, (*k).to_word()));
                }
            }
        }
        // TODO: Move into gen_associated_steps with
        // - execution_state: BeginTx
        // - op: None
        // Generate BeginTx step
        let mut begin_tx_step = gen_begin_tx_ops(&mut self.state_ref(&mut tx, &mut tx_ctx))?;
        begin_tx_step.gas_cost = if geth_trace.struct_logs.is_empty() {
            GasCost(geth_trace.gas.0)
        } else {
            GasCost(tx.gas - geth_trace.struct_logs[0].gas.0)
        };
        log::trace!("begin_tx_step {:?}", begin_tx_step);
        tx.steps_mut().push(begin_tx_step);

        for (index, geth_step) in geth_trace.struct_logs.iter().enumerate() {
            let mut state_ref = self.state_ref(&mut tx, &mut tx_ctx);
            log::trace!(
                "handle {}th tx depth {} {}th opcode {:?} pc: {} gas_left: {} rwc: {} call_id: {} msize: {} args: {}",
                eth_tx.transaction_index.unwrap_or_default(),
                geth_step.depth,
                index,
                geth_step.op,
                geth_step.pc.0,
                geth_step.gas.0,
                state_ref.block_ctx.rwc.0,
                state_ref.call().map(|c| c.call_id).unwrap_or(0),
                state_ref.call_ctx()?.memory.len(),
                if geth_step.op.is_push() {
                    match geth_step.stack.last() {
                        Ok(w) => format!("{:?}", w),
                        Err(_) => "".to_string(),
                    }
                } else if geth_step.op.is_call_without_value() {
                    format!(
                        "{:?} {:40x} {:?} {:?} {:?} {:?}",
                        geth_step.stack.nth_last(0),
                        geth_step.stack.nth_last(1).unwrap(),
                        geth_step.stack.nth_last(2),
                        geth_step.stack.nth_last(3),
                        geth_step.stack.nth_last(4),
                        geth_step.stack.nth_last(5)
                    )
                } else if geth_step.op.is_call_with_value() {
                    format!(
                        "{:?} {:40x} {:?} {:?} {:?} {:?} {:?}",
                        geth_step.stack.nth_last(0),
                        geth_step.stack.nth_last(1).unwrap(),
                        geth_step.stack.nth_last(2),
                        geth_step.stack.nth_last(3),
                        geth_step.stack.nth_last(4),
                        geth_step.stack.nth_last(5),
                        geth_step.stack.nth_last(6),
                    )
                } else if matches!(geth_step.op, OpcodeId::MLOAD) {
                    format!(
                        "{:?}",
                        geth_step.stack.nth_last(0),
                    )
                } else if matches!(geth_step.op, OpcodeId::MSTORE | OpcodeId::MSTORE8) {
                    format!(
                        "{:?} {:?}",
                        geth_step.stack.nth_last(0),
                        geth_step.stack.nth_last(1),
                    )
                } else {
                    "".to_string()
                }
            );
            let exec_steps = gen_associated_ops(
                &geth_step.op,
                &mut state_ref,
                &geth_trace.struct_logs[index..],
            )?;
            tx.steps_mut().extend(exec_steps);
        }

        // TODO: Move into gen_associated_steps with
        // - execution_state: EndTx
        // - op: None
        // Generate EndTx step
        let end_tx_step = gen_end_tx_ops(&mut self.state_ref(&mut tx, &mut tx_ctx))?;
        tx.steps_mut().push(end_tx_step);

        self.sdb.commit_tx();
        self.block.txs.push(tx);

        Ok(())
    }
}

/// Return all the keccak inputs used during the processing of the current
/// block.
pub fn keccak_inputs(block: &Block, code_db: &CodeDB) -> Result<Vec<Vec<u8>>, Error> {
    let mut keccak_inputs = Vec::new();
    // Tx Circuit
    let txs: Vec<geth_types::Transaction> = block.txs.iter().map(|tx| tx.into()).collect();
    keccak_inputs.extend_from_slice(&keccak_inputs_tx_circuit(&txs, block.chain_id().as_u64())?);
    log::debug!(
        "keccak total len after txs: {}",
        keccak_inputs.iter().map(|i| i.len()).sum::<usize>()
    );
    // PI circuit
    keccak_inputs.push(keccak_inputs_pi_circuit(
        block.chain_id().as_u64(),
        &block.headers,
        block.txs(),
        block.circuits_params.max_txs,
    ));
    // Bytecode Circuit
    for _bytecode in code_db.0.values() {
        //keccak_inputs.push(bytecode.clone());
    }
    log::debug!(
        "keccak total len after bytecodes: {}",
        keccak_inputs.iter().map(|i| i.len()).sum::<usize>()
    );
    // EVM Circuit
    keccak_inputs.extend_from_slice(&block.sha3_inputs);
    log::debug!(
        "keccak total len after opcodes: {}",
        keccak_inputs.iter().map(|i| i.len()).sum::<usize>()
    );
    // MPT Circuit
    // TODO https://github.com/privacy-scaling-explorations/zkevm-circuits/issues/696
    Ok(keccak_inputs)
}

/// Generate the keccak inputs required by the SignVerify Chip from the
/// signature datas.
pub fn keccak_inputs_sign_verify(sigs: &[SignData]) -> Vec<Vec<u8>> {
    let mut inputs = Vec::new();
    for sig in sigs {
        let pk_le = pk_bytes_le(&sig.pk);
        let pk_be = pk_bytes_swap_endianness(&pk_le);
        inputs.push(pk_be.to_vec());
        inputs.push(sig.msg.to_vec());
    }
    // Padding signature
    let pk_le = pk_bytes_le(&SignData::default().pk);
    let pk_be = pk_bytes_swap_endianness(&pk_le);
    inputs.push(pk_be.to_vec());
    inputs
}

/// Generate a dummy tx in which
/// (nonce=0, gas=0, gas_price=0, to=0, value=0, data="", chain_id)
/// using the dummy private key = 1
pub fn get_dummy_tx(chain_id: u64) -> (TransactionRequest, Signature) {
    let mut sk_be_scalar = [0u8; 32];
    sk_be_scalar[31] = 1_u8;

    let sk = SigningKey::from_bytes(&sk_be_scalar).expect("sign key = 1");
    let wallet = ethers_signers::Wallet::from(sk);

    let tx = TransactionRequest::new()
        .nonce(0)
        .gas(0)
        .gas_price(U256::zero())
        .value(U256::zero())
        .data(Bytes::default())
        .chain_id(chain_id);

    // FIXME: need to check if this is deterministic which means sig is fixed.
    let sig = wallet.sign_transaction_sync(&tx.clone().into());

    (tx, sig)
}

/// Get the tx hash of the dummy tx (nonce=0, gas=0, gas_price=0, to=0, value=0,
/// data="") for any chain_id
pub fn get_dummy_tx_hash(chain_id: u64) -> H256 {
    let (tx, sig) = get_dummy_tx(chain_id);

    let tx_hash = keccak256(tx.rlp_signed(&sig));
    log::debug!(
        "DUMMY TX HASH for CHAIN_ID({}): {}",
        chain_id,
        hex::encode(tx_hash)
    );

    H256(tx_hash)
}

fn keccak_inputs_pi_circuit(
    chain_id: u64,
    block_headers: &BTreeMap<u64, BlockHead>,
    transactions: &[Transaction],
    max_txs: usize,
) -> Vec<u8> {
    // TODO: add history hashes and state roots
    let dummy_tx_hash = get_dummy_tx_hash(chain_id);

    let result = block_headers
        .iter()
        .flat_map(|(block_num, block)| {
            let num_txs = transactions
                .iter()
                .filter(|tx| tx.block_num == *block_num)
                .count() as u64;

            iter::empty()
                // Block Values
                .chain(block.coinbase.to_fixed_bytes())
                .chain(block.timestamp.as_u64().to_be_bytes())
                .chain(block.number.as_u64().to_be_bytes())
                .chain(block.difficulty.to_be_bytes())
                .chain(block.gas_limit.to_be_bytes())
                .chain(block.base_fee.to_be_bytes())
                .chain(block.chain_id.to_be_bytes())
                .chain(num_txs.to_be_bytes())
        })
        // history_hashes
        // .chain(
        //     block
        //         .history_hashes
        //         .iter()
        //         .flat_map(|tx_hash| tx_hash.to_fixed_bytes()),
        // )
        // state roots
        // .chain(
        //     extra.state_root.to_fixed_bytes()
        // )
        // .chain(
        //     extra.prev_state_root.to_fixed_bytes()
        // )
        // Tx Hashes
        .chain(transactions.iter().flat_map(|tx| tx.hash.to_fixed_bytes()))
        .chain(
            (0..(max_txs - transactions.len()))
                .into_iter()
                .flat_map(|_| dummy_tx_hash.to_fixed_bytes()),
        )
        .collect::<Vec<u8>>();

    result
}

/// Generate the keccak inputs required by the Tx Circuit from the transactions.
pub fn keccak_inputs_tx_circuit(
    txs: &[geth_types::Transaction],
    chain_id: u64,
) -> Result<Vec<Vec<u8>>, Error> {
    let mut inputs = Vec::new();

    let hash_datas = txs
        .iter()
        .map(|tx| {
            let sig = Signature {
                r: tx.r,
                s: tx.s,
                v: tx.v,
            };
            let mut tx: TransactionRequest = tx.into();
            if tx.to.is_some() {
                let to = tx.to.clone().unwrap();
                match to {
                    NameOrAddress::Name(_) => {}
                    NameOrAddress::Address(addr) => {
                        // the rlp of zero addr is 0x80
                        if addr == Address::zero() {
                            tx.to = None;
                        }
                    }
                }
            }
            tx.rlp_signed(&sig).to_vec()
        })
        .collect::<Vec<Vec<u8>>>();
    let dummy_hash_data = {
        // dummy tx is a legacy tx.
        let (dummy_tx, dummy_sig) = get_dummy_tx(chain_id);
        dummy_tx.rlp_signed(&dummy_sig).to_vec()
    };
    inputs.extend_from_slice(&hash_datas);
    inputs.push(dummy_hash_data);

    let sign_datas: Vec<SignData> = txs
        .iter()
        .enumerate()
        .filter(|(i, tx)| {
            if tx.v == 0 && tx.r.is_zero() && tx.s.is_zero() {
                warn!("tx {} is not signed, skipping tx circuit keccak input", i);
                false
            } else {
                true
            }
        })
        .map(|(_, tx)| tx.sign_data(chain_id))
        .try_collect()?;
    // Keccak inputs from SignVerify Chip
    let sign_verify_inputs = keccak_inputs_sign_verify(&sign_datas);
    inputs.extend_from_slice(&sign_verify_inputs);

    // Since the SignData::default() already includes pk = [1]G which is also the
    // one that we use in get_dummy_tx, so we only need to include the tx sign
    // hash of the dummy tx.
    let dummy_sign_input = {
        let (dummy_tx, _) = get_dummy_tx(chain_id);
        dummy_tx.rlp().to_vec()
    };
    inputs.push(dummy_sign_input);
    // NOTE: We don't verify the Tx Hash in the circuit yet, so we don't have more
    // hash inputs.
    Ok(inputs)
}

/// Retrieve the init_code from memory for {CREATE, CREATE2}
pub fn get_create_init_code<'a>(
    call_ctx: &'a CallContext,
    step: &GethExecStep,
) -> Result<&'a [u8], Error> {
    let offset = step.stack.nth_last(1)?;
    let length = step.stack.nth_last(2)?;
    Ok(&call_ctx.memory.0
        [offset.low_u64() as usize..(offset.low_u64() + length.low_u64()) as usize])
}

/// Retrieve the memory offset and length of call.
pub fn get_call_memory_offset_length(step: &GethExecStep, nth: usize) -> Result<(u64, u64), Error> {
    let offset = step.stack.nth_last(nth)?;
    let length = step.stack.nth_last(nth + 1)?;
    if length.is_zero() {
        Ok((0, 0))
    } else {
        Ok((offset.low_u64(), length.low_u64()))
    }
}

type EthBlock = eth_types::Block<eth_types::Transaction>;

/// Struct that wraps a GethClient and contains methods to perform all the steps
/// necessary to generate the circuit inputs for a block by querying geth for
/// the necessary information and using the CircuitInputBuilder.
pub struct BuilderClient<P: JsonRpcClient> {
    cli: GethClient<P>,
    chain_id: Word,
    circuits_params: CircuitsParams,
}

impl<P: JsonRpcClient> BuilderClient<P> {
    /// Create a new BuilderClient
    pub async fn new(
        client: GethClient<P>,
        circuits_params: CircuitsParams,
    ) -> Result<Self, Error> {
        let chain_id = client.get_chain_id().await?;

        Ok(Self {
            cli: client,
            chain_id: chain_id.into(),
            circuits_params,
        })
    }

    /// Step 1. Query geth for Block, Txs, TxExecTraces, history block hashes
    /// and previous state root.
    pub async fn get_block(
        &self,
        block_num: u64,
    ) -> Result<(EthBlock, Vec<eth_types::GethExecTrace>, Vec<Word>, Word), Error> {
        let eth_block = self.cli.get_block_by_number(block_num.into()).await?;
        let geth_traces = self.cli.trace_block_by_number(block_num.into()).await?;

        // fetch up to 256 blocks
        let mut n_blocks = 0; //std::cmp::min(256, block_num as usize);
        let mut next_hash = eth_block.parent_hash;
        let mut prev_state_root: Option<Word> = None;
        let mut history_hashes = vec![Word::default(); n_blocks];
        while n_blocks > 0 {
            n_blocks -= 1;

            // TODO: consider replacing it with `eth_getHeaderByHash`, it's faster
            let header = self.cli.get_block_by_hash(next_hash).await?;

            // set the previous state root
            if prev_state_root.is_none() {
                prev_state_root = Some(header.state_root.to_word());
            }

            // latest block hash is the last item
            let block_hash = header
                .hash
                .ok_or(Error::EthTypeError(eth_types::Error::IncompleteBlock))?
                .to_word();
            history_hashes[n_blocks] = block_hash;

            // continue
            next_hash = header.parent_hash;
        }

        Ok((
            eth_block,
            geth_traces,
            history_hashes,
            prev_state_root.unwrap_or_default(),
        ))
    }

    /// Step 2. Get State Accesses from TxExecTraces
    pub fn get_state_accesses(
        &self,
        eth_block: &EthBlock,
        geth_traces: &[eth_types::GethExecTrace],
    ) -> Result<Vec<Access>, Error> {
        let mut block_access_trace = vec![Access::new(
            None,
            RW::WRITE,
            AccessValue::Account {
                address: eth_block
                    .author
                    .ok_or(Error::EthTypeError(eth_types::Error::IncompleteBlock))?,
            },
        )];
        for (tx_index, tx) in eth_block.transactions.iter().enumerate() {
            let geth_trace = &geth_traces[tx_index];
            let tx_access_trace = gen_state_access_trace(eth_block, tx, geth_trace)?;
            block_access_trace.extend(tx_access_trace);
        }

        Ok(block_access_trace)
    }

    /// Step 3. Query geth for all accounts, storage keys, and codes from
    /// Accesses
    pub async fn get_state(
        &self,
        block_num: u64,
        access_set: AccessSet,
    ) -> Result<
        (
            Vec<eth_types::EIP1186ProofResponse>,
            HashMap<Address, Vec<u8>>,
        ),
        Error,
    > {
        let mut proofs = Vec::new();
        for (address, key_set) in access_set.state {
            let mut keys: Vec<Word> = key_set.iter().cloned().collect();
            keys.sort();
            let proof = self
                .cli
                .get_proof(address, keys, (block_num - 1).into())
                .await
                .unwrap();
            proofs.push(proof);
        }
        let mut codes: HashMap<Address, Vec<u8>> = HashMap::new();
        for address in access_set.code {
            let code = self
                .cli
                .get_code(address, (block_num - 1).into())
                .await
                .unwrap();
            codes.insert(address, code);
        }
        Ok((proofs, codes))
    }

    /// Step 4. Build a partial StateDB from step 3
    pub fn build_state_code_db(
        &self,
        proofs: Vec<eth_types::EIP1186ProofResponse>,
        codes: HashMap<Address, Vec<u8>>,
    ) -> (StateDB, CodeDB) {
        let mut sdb = StateDB::new();
        for proof in proofs {
            let mut storage = HashMap::new();
            for storage_proof in proof.storage_proof {
                storage.insert(storage_proof.key, storage_proof.value);
            }
            log::trace!(
                "statedb set_account {:?} balance {:?}",
                proof.address,
                proof.balance
            );
            sdb.set_account(
                &proof.address,
                state_db::Account {
                    nonce: proof.nonce,
                    balance: proof.balance,
                    storage,
                    code_hash: proof.code_hash,
                },
            )
        }

        let mut code_db = CodeDB::new();
        for (_address, code) in codes {
            code_db.insert(code.clone());
        }
        (sdb, code_db)
    }

    /// Step 5. For each step in TxExecTraces, gen the associated ops and state
    /// circuit inputs
    pub fn gen_inputs_from_state(
        &self,
        sdb: StateDB,
        code_db: CodeDB,
        eth_block: &EthBlock,
        geth_traces: &[eth_types::GethExecTrace],
        history_hashes: Vec<Word>,
        _prev_state_root: Word,
    ) -> Result<CircuitInputBuilder, Error> {
        let block = BlockHead::new(self.chain_id, history_hashes, eth_block)?;
        let mut builder = CircuitInputBuilder::new_from_headers(
            self.circuits_params.clone(),
            sdb,
            code_db,
            &[block],
        );

        builder.handle_block(eth_block, geth_traces)?;
        Ok(builder)
    }

    /// Step 5. For each step in TxExecTraces, gen the associated ops and state
    /// circuit inputs
    pub fn gen_inputs_from_state_multi(
        &self,
        sdb: StateDB,
        code_db: CodeDB,
        blocks_and_traces: &[(EthBlock, Vec<eth_types::GethExecTrace>)],
    ) -> Result<CircuitInputBuilder, Error> {
        let mut builder = CircuitInputBuilder::new_from_headers(
            self.circuits_params.clone(),
            sdb,
            code_db,
            Default::default(),
        );
        for (idx, (eth_block, geth_traces)) in blocks_and_traces.iter().enumerate() {
            let is_last = idx == blocks_and_traces.len() - 1;
            let header = BlockHead::new(self.chain_id, Default::default(), eth_block)?;
            builder.block.headers.insert(header.number.as_u64(), header);
            builder.handle_block_inner(eth_block, geth_traces, is_last, is_last)?;
        }
        Ok(builder)
    }

    /// Perform all the steps to generate the circuit inputs
    pub async fn gen_inputs(
        &self,
        block_num: u64,
    ) -> Result<
        (
            CircuitInputBuilder,
            eth_types::Block<eth_types::Transaction>,
        ),
        Error,
    > {
        let (mut eth_block, mut geth_traces, history_hashes, prev_state_root) =
            self.get_block(block_num).await?;
        let access_set = self.get_state_accesses(&eth_block, &geth_traces)?;
        let (proofs, codes) = self.get_state(block_num, access_set.into()).await?;
        let (state_db, code_db) = self.build_state_code_db(proofs, codes);
        if eth_block.transactions.len() > self.circuits_params.max_txs {
            log::error!(
                "max_txs too small: {} < {} for block {}",
                self.circuits_params.max_txs,
                eth_block.transactions.len(),
                eth_block.number.unwrap_or_default()
            );
            eth_block
                .transactions
                .truncate(self.circuits_params.max_txs);
            geth_traces.truncate(self.circuits_params.max_txs);
        }
        let builder = self.gen_inputs_from_state(
            state_db,
            code_db,
            &eth_block,
            &geth_traces,
            history_hashes,
            prev_state_root,
        )?;
        Ok((builder, eth_block))
    }

    /// Perform all the steps to generate the circuit inputs
    pub async fn gen_inputs_multi_blocks(
        &self,
        block_num_begin: u64,
        block_num_end: u64,
    ) -> Result<CircuitInputBuilder, Error> {
        let mut blocks_and_traces = Vec::new();
        let mut access_set = AccessSet::default();
        for block_num in block_num_begin..block_num_end {
            let (eth_block, geth_traces, _, _) = self.get_block(block_num).await?;
            let access_list = self.get_state_accesses(&eth_block, &geth_traces)?;
            access_set.add(access_list);
            blocks_and_traces.push((eth_block, geth_traces));
        }
        let (proofs, codes) = self.get_state(block_num_begin, access_set).await?;
        let (state_db, code_db) = self.build_state_code_db(proofs, codes);
        let builder = self.gen_inputs_from_state_multi(state_db, code_db, &blocks_and_traces)?;
        Ok(builder)
    }

    /// Perform all the steps to generate the circuit inputs
    pub async fn gen_inputs_tx(&self, hash_str: &str) -> Result<CircuitInputBuilder, Error> {
        let mut hash: [u8; 32] = [0; 32];
        let hash_str = if &hash_str[0..2] == "0x" {
            &hash_str[2..]
        } else {
            hash_str
        };
        decode_to_slice(hash_str, &mut hash).unwrap();
        let tx_hash = H256::from(hash);

        let mut tx: eth_types::Transaction = self.cli.get_tx_by_hash(tx_hash).await?;
        tx.transaction_index = Some(0.into());
        let geth_traces = self.cli.trace_tx_by_hash(tx_hash).await?;
        let mut eth_block = self
            .cli
            .get_block_by_number(tx.block_number.unwrap().into())
            .await?;

        eth_block.transactions = vec![tx.clone()];

        let mut block_access_trace = vec![Access::new(
            None,
            RW::WRITE,
            AccessValue::Account {
                address: eth_block.author.unwrap(),
            },
        )];
        let geth_trace = &geth_traces[0];
        let tx_access_trace = gen_state_access_trace(
            &eth_types::Block::<eth_types::Transaction>::default(),
            &tx,
            geth_trace,
        )?;
        block_access_trace.extend(tx_access_trace);

        let access_set = AccessSet::from(block_access_trace);

        let (proofs, codes) = self
            .get_state(tx.block_number.unwrap().as_u64(), access_set)
            .await?;
        let (state_db, code_db) = self.build_state_code_db(proofs, codes);
        let builder = self.gen_inputs_from_state(
            state_db,
            code_db,
            &eth_block,
            &geth_traces,
            Default::default(),
            Default::default(),
        )?;
        Ok(builder)
    }
}<|MERGE_RESOLUTION|>--- conflicted
+++ resolved
@@ -53,13 +53,10 @@
     pub max_txs: usize,
     /// Maximum number of bytes from all txs calldata in the Tx Circuit
     pub max_calldata: usize,
-<<<<<<< HEAD
+    /// Max ammount of rows that the CopyCircuit can have.
+    pub max_copy_rows: usize,
     /// Maximum number of inner blocks in a batch
     pub max_inner_blocks: usize,
-=======
-    /// Max ammount of rows that the CopyCircuit can have.
-    pub max_copy_rows: usize,
->>>>>>> 82e4c9ab
     /// Maximum number of bytes supported in the Bytecode Circuit
     pub max_bytecode: usize,
     // TODO: Rename for consistency
@@ -75,13 +72,10 @@
             max_rws: 1000,
             max_txs: 1,
             max_calldata: 256,
-<<<<<<< HEAD
             max_inner_blocks: 64,
-=======
             // TODO: Check whether this value is correct or we should increase/decrease based on
             // this lib tests
             max_copy_rows: 1000,
->>>>>>> 82e4c9ab
             max_bytecode: 512,
             keccak_padding: None,
         }
