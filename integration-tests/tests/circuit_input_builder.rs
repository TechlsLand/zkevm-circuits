--- conflicted
+++ resolved
@@ -19,11 +19,8 @@
             max_calldata: 4000,
             max_bytecode: 4000,
             max_copy_rows: 16384,
-<<<<<<< HEAD
             max_evm_rows: 0,
-=======
             max_exp_steps: 1000,
->>>>>>> f185b127
             keccak_padding: None,
         },
     )
