//! The Super Circuit is a circuit that contains all the circuits of the
//! zkEVM in order to achieve two things:
//! - Check the correct integration between circuits via the shared lookup
//!   tables, to verify that the table layouts match.
//! - Allow having a single circuit setup for which a proof can be generated
//!   that would be verified under a single aggregation circuit for the first
//!   milestone.
//!
//! The current implementation contains the following circuits:
//!
//! - [x] EVM Circuit
//! - [ ] State Circuit
//! - [x] Tx Circuit
//! - [x] Bytecode Circuit
//! - [x] Copy Circuit
//! - [x] Exponentiation Circuit
//! - [ ] Keccak Circuit
//! - [ ] MPT Circuit
//! - [x] PublicInputs Circuit
//!
//! And the following shared tables, with the circuits that use them:
//!
//! - [x] Copy Table
//!   - [x] Copy Circuit
//!   - [x] EVM Circuit
//! - [x] Exponentiation Table
//!   - [x] EVM Circuit
//! - [ ] Rw Table
//!   - [ ] State Circuit
//!   - [ ] EVM Circuit
//!   - [ ] Copy Circuit
//! - [x] Tx Table
//!   - [x] Tx Circuit
//!   - [x] EVM Circuit
//!   - [x] Copy Circuit
//!   - [x] PublicInputs Circuit
//! - [x] Bytecode Table
//!   - [x] Bytecode Circuit
//!   - [x] EVM Circuit
//!   - [x] Copy Circuit
//! - [ ] Block Table
//!   - [ ] EVM Circuit
//!   - [x] PublicInputs Circuit
//! - [ ] MPT Table
//!   - [ ] MPT Circuit
//!   - [ ] State Circuit
//! - [x] Keccak Table
//!   - [ ] Keccak Circuit
//!   - [ ] EVM Circuit
//!   - [x] Bytecode Circuit
//!   - [x] Tx Circuit
//!   - [ ] MPT Circuit

use crate::bytecode_circuit::bytecode_unroller::{
    BytecodeCircuit, BytecodeCircuitConfig, BytecodeCircuitConfigArgs,
};
use crate::copy_circuit::{CopyCircuit, CopyCircuitConfig, CopyCircuitConfigArgs};
use crate::evm_circuit::{EvmCircuit, EvmCircuitConfig, EvmCircuitConfigArgs};
use crate::exp_circuit::{ExpCircuit, ExpCircuitConfig};
use crate::keccak_circuit::keccak_packed_multi::{
    KeccakCircuit, KeccakCircuitConfig, KeccakCircuitConfigArgs,
};
//use crate::pi_circuit::{PiCircuit, PiCircuitConfig, PiCircuitConfigArgs};
use crate::state_circuit::{StateCircuit, StateCircuitConfig, StateCircuitConfigArgs};
use crate::table::{
    BlockTable, BytecodeTable, CopyTable, ExpTable, KeccakTable, MptTable, RlpTable, RwTable,
    TxTable,
};

use crate::util::{log2_ceil, Challenges, SubCircuit, SubCircuitConfig};
use crate::witness::{block_convert, Block, MptUpdates, SignedTransaction};
use bus_mapping::circuit_input_builder::{CircuitInputBuilder, CircuitsParams};
use bus_mapping::mock::BlockData;
use eth_types::geth_types::GethData;
use eth_types::Field;
use halo2_proofs::{
    circuit::{Layouter, SimpleFloorPlanner, Value},
    plonk::{Circuit, ConstraintSystem, Error, Expression},
};

use crate::pi_circuit::{PiCircuit, PiCircuitConfig, PiCircuitConfigArgs};
use crate::rlp_circuit::{RlpCircuit, RlpCircuitConfig};
use crate::tx_circuit::{TxCircuit, TxCircuitConfig, TxCircuitConfigArgs};
use std::array;

/// Mock randomness used for `SuperCircuit`.
pub const MOCK_RANDOMNESS: u64 = 0x10000;
// TODO: Figure out if we can remove MAX_TXS, MAX_CALLDATA and MAX_RWS from the
// struct.

/// Configuration of the Super Circuit
#[derive(Clone)]
pub struct SuperCircuitConfig<
    F: Field,
    const MAX_TXS: usize,
    const MAX_CALLDATA: usize,
    const MAX_INNER_BLOCKS: usize,
    const MAX_RWS: usize,
> {
    block_table: BlockTable,
    mpt_table: MptTable,
    rlp_table: RlpTable,
    tx_table: TxTable,
    evm_circuit: EvmCircuitConfig<F>,
    state_circuit: StateCircuitConfig<F>,
    tx_circuit: TxCircuitConfig<F>,
    bytecode_circuit: BytecodeCircuitConfig<F>,
    copy_circuit: CopyCircuitConfig<F>,
    keccak_circuit: KeccakCircuitConfig<F>,
    pi_circuit: PiCircuitConfig<F>,
    exp_circuit: ExpCircuitConfig<F>,
    rlp_circuit: RlpCircuitConfig<F>,
}

/// The Super Circuit contains all the zkEVM circuits
#[derive(Clone, Default, Debug)]
pub struct SuperCircuit<
    F: Field,
    const MAX_TXS: usize,
    const MAX_CALLDATA: usize,
    const MAX_INNER_BLOCKS: usize,
    const MAX_RWS: usize,
> {
    /// EVM Circuit
    pub evm_circuit: EvmCircuit<F>,
    /// State Circuit
    pub state_circuit: StateCircuit<F>,
    /// Transaction Circuit
    pub tx_circuit: TxCircuit<F>,
    /// Public Input Circuit
    pub pi_circuit: PiCircuit<F>,
    /// Bytecode Circuit
    pub bytecode_circuit: BytecodeCircuit<F>,
    /// Copy Circuit
    pub copy_circuit: CopyCircuit<F>,
    /// Exp Circuit
    pub exp_circuit: ExpCircuit<F>,
    /// Keccak Circuit
    pub keccak_circuit: KeccakCircuit<F>,
    /// Rlp Circuit
    pub rlp_circuit: RlpCircuit<F, SignedTransaction>,
}

impl<
        F: Field,
        const MAX_TXS: usize,
        const MAX_CALLDATA: usize,
        const MAX_INNER_BLOCKS: usize,
        const MAX_RWS: usize,
    > SuperCircuit<F, MAX_TXS, MAX_CALLDATA, MAX_INNER_BLOCKS, MAX_RWS>
{
    /// Return the number of rows required to verify a given block
    pub fn get_num_rows_required(block: &Block<F>) -> usize {
        let num_rows_evm_circuit = {
            let mut cs = ConstraintSystem::default();
            let config = Self::configure(&mut cs);
            config.evm_circuit.get_num_rows_required(block)
        };
        let num_rows_tx_circuit = TxCircuitConfig::<F>::get_num_rows_required(MAX_TXS);
        log::debug!(
            "num_rows_evm_circuit {}, num_rows_tx_circuit {}",
            num_rows_evm_circuit,
            num_rows_tx_circuit
        );
        num_rows_evm_circuit
            .max(num_rows_tx_circuit)
            .max(block.circuits_params.max_rws)
    }
}

impl<
        F: Field,
        const MAX_TXS: usize,
        const MAX_CALLDATA: usize,
        const MAX_INNER_BLOCKS: usize,
        const MAX_RWS: usize,
    > Circuit<F> for SuperCircuit<F, MAX_TXS, MAX_CALLDATA, MAX_INNER_BLOCKS, MAX_RWS>
{
    type Config = SuperCircuitConfig<F, MAX_TXS, MAX_CALLDATA, MAX_INNER_BLOCKS, MAX_RWS>;
    type FloorPlanner = SimpleFloorPlanner;

    fn without_witnesses(&self) -> Self {
        Self::default()
    }

    fn configure(meta: &mut ConstraintSystem<F>) -> Self::Config {
        let log_circuit_info = |meta: &mut ConstraintSystem<F>, tag: &'static str| {
            log::debug!("circuit info after {}: num_fixed_columns {}, num_advice_columns {}, num_instance_columns {}, num_selectors {}, num_permutation_columns {}, degree {}, num_challenges {}, max_phase {}",
            tag,
            meta.num_fixed_columns,
            meta.num_advice_columns,
            meta.num_instance_columns,
            meta.num_selectors,
            meta.permutation.columns.len(),
            meta.degree(),
            meta.num_challenges(),
            meta.max_phase()
        );
        };

        let tx_table = TxTable::construct(meta);
        log_circuit_info(meta, "tx");
        let rw_table = RwTable::construct(meta);
        log_circuit_info(meta, "rw");
        let mpt_table = MptTable::construct(meta);
        log_circuit_info(meta, "mpt");
        let bytecode_table = BytecodeTable::construct(meta);
        log_circuit_info(meta, "bytecode");
        let block_table = BlockTable::construct(meta);
        log_circuit_info(meta, "block");
        let q_copy_table = meta.fixed_column();
        log::debug!("q_copy_table {:?}", q_copy_table);
        let copy_table = CopyTable::construct(meta, q_copy_table);
        log_circuit_info(meta, "copy");
        let exp_table = ExpTable::construct(meta);
        log_circuit_info(meta, "exp");
        let rlp_table = RlpTable::construct(meta);
        log_circuit_info(meta, "rlp");
        let keccak_table = KeccakTable::construct(meta);
        log_circuit_info(meta, "keccak");

        let power_of_randomness = array::from_fn(|i| {
            Expression::Constant(F::from(MOCK_RANDOMNESS).pow(&[1 + i as u64, 0, 0, 0]))
        });

        let challenges = Challenges::mock(
            power_of_randomness[0].clone(),
            power_of_randomness[0].clone(),
        );

        let keccak_circuit = KeccakCircuitConfig::new(
            meta,
            KeccakCircuitConfigArgs {
                keccak_table: keccak_table.clone(),
                challenges: challenges.clone(),
            },
        );
        log_circuit_info(meta, "keccak");

        let rlp_circuit = RlpCircuitConfig::configure(meta, &rlp_table, &challenges);
        log_circuit_info(meta, "rlp");
        let pi_circuit = PiCircuitConfig::new(
            meta,
            PiCircuitConfigArgs {
                max_txs: MAX_TXS,
                max_calldata: MAX_CALLDATA,
                max_inner_blocks: MAX_INNER_BLOCKS,
                block_table: block_table.clone(),
                keccak_table: keccak_table.clone(),
                tx_table: tx_table.clone(),
                challenges: challenges.clone(),
            },
        );

        log_circuit_info(meta, "pi");
        let tx_circuit = TxCircuitConfig::new(
            meta,
            TxCircuitConfigArgs {
                tx_table: tx_table.clone(),
                keccak_table: keccak_table.clone(),
                rlp_table,
                challenges: challenges.clone(),
            },
        );
        log_circuit_info(meta, "tx circuit");

        let bytecode_circuit = BytecodeCircuitConfig::new(
            meta,
            BytecodeCircuitConfigArgs {
                bytecode_table: bytecode_table.clone(),
                keccak_table: keccak_table.clone(),
                challenges: challenges.clone(),
            },
        );

        log_circuit_info(meta, "bytecode");
        let copy_circuit = CopyCircuitConfig::new(
            meta,
            CopyCircuitConfigArgs {
                tx_table: tx_table.clone(),
                rw_table,
                bytecode_table: bytecode_table.clone(),
                copy_table,
                q_enable: q_copy_table,
                challenges: challenges.clone(),
            },
        );
        log_circuit_info(meta, "copy");
        let state_circuit = StateCircuitConfig::new(
            meta,
            StateCircuitConfigArgs {
                rw_table,
                mpt_table,
                challenges,
            },
        );

        log_circuit_info(meta, "state");
        let exp_circuit = ExpCircuitConfig::new(meta, exp_table);

        log_circuit_info(meta, "exp");
        let evm_circuit = EvmCircuitConfig::new(
            meta,
            EvmCircuitConfigArgs {
                power_of_randomness,
                tx_table: tx_table.clone(),
                rw_table,
                bytecode_table,
                block_table: block_table.clone(),
                copy_table,
                keccak_table,
                exp_table,
            },
        );

        log_circuit_info(meta, "evm");

        Self::Config {
            block_table,
            mpt_table,
            tx_table,
            rlp_table,
            evm_circuit,
            state_circuit,
            copy_circuit,
            bytecode_circuit,
            keccak_circuit,
            pi_circuit,
            rlp_circuit,
            tx_circuit,
            exp_circuit,
        }
    }

    fn synthesize(
        &self,
        config: Self::Config,
        mut layouter: impl Layouter<F>,
    ) -> Result<(), Error> {
        let block = self.evm_circuit.block.as_ref().unwrap();
        let challenges = Challenges::mock(
            Value::known(block.randomness),
            Value::known(block.randomness),
        );
        let rws = &self.state_circuit.rows;

        // PI circuit had the hardcoded constants for RegionIndex of block table
        // and tx table (which are 0 and 1).
        // The reason for that is the assignment of block/tx tables are done in
        // their load() functions which however do not emit the cells.
        // To set up copy constraints between pi cells and block/tx table cells,
        // we need to construct them manually.
        config.block_table.load(
            &mut layouter,
            &block.context,
            &block.txs,
            block.circuits_params.max_inner_blocks,
            &challenges,
        )?;

        config.tx_table.load(
            &mut layouter,
            &block.txs,
            block.circuits_params.max_txs,
            &challenges,
        )?;

        config.mpt_table.load(
            &mut layouter,
            &MptUpdates::mock_from(rws),
            Value::known(block.randomness),
        )?;

        self.keccak_circuit
            .synthesize_sub(&config.keccak_circuit, &challenges, &mut layouter)?;
        self.bytecode_circuit.synthesize_sub(
            &config.bytecode_circuit,
            &challenges,
            &mut layouter,
        )?;
        self.state_circuit
            .synthesize_sub(&config.state_circuit, &challenges, &mut layouter)?;
        self.copy_circuit
            .synthesize_sub(&config.copy_circuit, &challenges, &mut layouter)?;
        self.exp_circuit
            .synthesize_sub(&config.exp_circuit, &challenges, &mut layouter)?;
        self.evm_circuit
            .synthesize_sub(&config.evm_circuit, &challenges, &mut layouter)?;
        self.rlp_circuit
            .synthesize_sub(&config.rlp_circuit, &challenges, &mut layouter)?;
        self.tx_circuit
            .synthesize_sub(&config.tx_circuit, &challenges, &mut layouter)?;
        self.pi_circuit
            .synthesize_sub(&config.pi_circuit, &challenges, &mut layouter)?;
        Ok(())
    }
}

impl<
        F: Field,
        const MAX_TXS: usize,
        const MAX_CALLDATA: usize,
        const MAX_INNER_BLOCKS: usize,
        const MAX_RWS: usize,
    > SuperCircuit<F, MAX_TXS, MAX_CALLDATA, MAX_INNER_BLOCKS, MAX_RWS>
{
    /// From the witness data, generate a SuperCircuit instance with all of the
    /// sub-circuits filled with their corresponding witnesses.
    ///
    /// Also, return with it the minimum required SRS degree for the
    /// circuit and the Public Inputs needed.
    #[allow(clippy::type_complexity)]
    pub fn build(
        geth_data: GethData,
    ) -> Result<(u32, Self, Vec<Vec<F>>, CircuitInputBuilder), bus_mapping::Error> {
        let block_data = BlockData::new_from_geth_data_with_params(
            geth_data.clone(),
            CircuitsParams {
                max_txs: MAX_TXS,
                max_calldata: MAX_CALLDATA,
                max_inner_blocks: 64,
                max_rws: MAX_RWS,
                max_bytecode: 512,
                keccak_padding: None,
            },
        );
        let mut builder = block_data.new_circuit_input_builder();
        builder
            .handle_block(&geth_data.eth_block, &geth_data.geth_traces)
            .expect("could not handle block tx");

        let ret = Self::build_from_circuit_input_builder(&builder)?;
        Ok((ret.0, ret.1, ret.2, builder))
    }

    /// From CircuitInputBuilder, generate a SuperCircuit instance with all of
    /// the sub-circuits filled with their corresponding witnesses.
    ///
    /// Also, return with it the minimum required SRS degree for the circuit and
    /// the Public Inputs needed.
    pub fn build_from_circuit_input_builder(
        builder: &CircuitInputBuilder,
    ) -> Result<(u32, Self, Vec<Vec<F>>), bus_mapping::Error> {
        let mut block = block_convert(&builder.block, &builder.code_db).unwrap();
        block.randomness = F::from(MOCK_RANDOMNESS);
        Self::build_from_witness_block(block)
    }
    /// ..
    pub fn build_from_witness_block(
        block: Block<F>,
    ) -> Result<(u32, Self, Vec<Vec<F>>), bus_mapping::Error> {
        log::debug!(
            "super circuit build_from_witness_block, circuits_params {:?}",
            block.circuits_params
        );

        const NUM_BLINDING_ROWS: usize = 64;
        let (_, rows_needed) = Self::min_num_rows_block(&block);
        let k = log2_ceil(NUM_BLINDING_ROWS + rows_needed);
        log::debug!("super circuit needs k = {}", k);

        let evm_circuit = EvmCircuit::new_from_block(&block);
        let state_circuit = StateCircuit::new_from_block(&block);
        let tx_circuit = TxCircuit::new_from_block(&block);
        let pi_circuit = PiCircuit::new_from_block(&block);
        let bytecode_circuit = BytecodeCircuit::new_from_block(&block);
        let copy_circuit = CopyCircuit::new_from_block(&block);
        let exp_circuit = ExpCircuit::new_from_block(&block);
        let keccak_circuit = KeccakCircuit::new_from_block(&block);
        let rlp_circuit = RlpCircuit::new_from_block(&block);

        let circuit = SuperCircuit::<_, MAX_TXS, MAX_CALLDATA, MAX_INNER_BLOCKS, MAX_RWS> {
            evm_circuit,
            state_circuit,
            tx_circuit,
            pi_circuit,
            bytecode_circuit,
            copy_circuit,
            exp_circuit,
            keccak_circuit,
            rlp_circuit,
        };

        let instance = circuit.instance();
        Ok((k, circuit, instance))
    }

    /// Returns suitable inputs for the SuperCircuit.
    pub fn instance(&self) -> Vec<Vec<F>> {
        let mut instance = self.pi_circuit.instance();
        // SignVerifyChip -> ECDSAChip -> MainGate instance column
        // FIXME: why two columns??
        instance.push(vec![]);

        instance
    }

    /// Return the minimum number of rows required to prove the block
    pub fn min_num_rows_block(block: &Block<F>) -> (usize, usize) {
        let evm = EvmCircuit::min_num_rows_block(block);
        let state = StateCircuit::min_num_rows_block(block);
        let bytecode = BytecodeCircuit::min_num_rows_block(block);
        let copy = CopyCircuit::min_num_rows_block(block);
        let keccak = KeccakCircuit::min_num_rows_block(block);
        let tx = TxCircuit::min_num_rows_block(block);
        let rlp = RlpCircuit::min_num_rows_block(block);
        let exp = ExpCircuit::min_num_rows_block(block);
        let pi = PiCircuit::min_num_rows_block(block);

<<<<<<< HEAD
        itertools::max([evm, state, bytecode, copy, keccak, tx, rlp, exp, pi]).unwrap()
=======
        let rows: Vec<(usize, usize)> = vec![evm, state, bytecode, copy, keccak, tx, exp, pi];
        let (rows_without_padding, rows_with_padding): (Vec<usize>, Vec<usize>) =
            rows.into_iter().unzip();
        (
            itertools::max(rows_without_padding).unwrap(),
            itertools::max(rows_with_padding).unwrap(),
        )
>>>>>>> 90073675
    }
}

#[cfg(test)]
mod super_circuit_tests {
    use super::*;
    use ethers_signers::{LocalWallet, Signer};
    use halo2_proofs::dev::MockProver;
    use halo2_proofs::halo2curves::bn256::Fr;
    use log::error;
    use mock::{eth, TestContext, MOCK_CHAIN_ID};
    use rand::SeedableRng;
    use rand_chacha::ChaCha20Rng;
    use std::collections::HashMap;

    use eth_types::evm_types::OpcodeId;
    use eth_types::{address, bytecode, geth_types::GethData, Bytecode, Word};

    #[test]
    fn super_circuit_degree() {
        let mut cs = ConstraintSystem::<Fr>::default();
        SuperCircuit::<_, 1, 32, 64, 256>::configure(&mut cs);
        log::info!("super circuit degree: {}", cs.degree());
        log::info!("super circuit minimum_rows: {}", cs.minimum_rows());
        assert!(cs.degree() <= 9);
    }

    fn test_super_circuit<
        const MAX_TXS: usize,
        const MAX_CALLDATA: usize,
        const MAX_INNER_BLOCKS: usize,
        const MAX_RWS: usize,
    >(
        block: GethData,
    ) {
        let (k, circuit, instance, _) =
            SuperCircuit::<Fr, MAX_TXS, MAX_CALLDATA, MAX_INNER_BLOCKS, MAX_RWS>::build(block)
                .unwrap();
        let prover = MockProver::run(k, &circuit, instance).unwrap();
        let res = prover.verify_par();
        if let Err(err) = res {
            error!("Verification failures: {:#?}", err);
            panic!("Failed verification");
        }
    }

    fn callee_bytecode(is_return: bool, offset: u64, length: u64) -> Bytecode {
        let memory_bytes = [0x60; 10];
        let memory_address = 0;
        let memory_value = Word::from_big_endian(&memory_bytes);
        let mut code = bytecode! {
            PUSH10(memory_value)
            PUSH1(memory_address)
            MSTORE
            PUSH2(length)
            PUSH2(32u64 - u64::try_from(memory_bytes.len()).unwrap() + offset)
        };
        code.write_op(if is_return {
            OpcodeId::RETURN
        } else {
            OpcodeId::REVERT
        });
        code
    }

    fn block_1tx_deploy() -> GethData {
        let mut rng = ChaCha20Rng::seed_from_u64(2);

        let chain_id = (*MOCK_CHAIN_ID).as_u64();

        let wallet_a = LocalWallet::new(&mut rng).with_chain_id(chain_id);
        let addr_a = wallet_a.address();

        let mut wallets = HashMap::new();
        wallets.insert(wallet_a.address(), wallet_a);

        let tx_input = callee_bytecode(true, 300, 20).code();
        let mut block: GethData = TestContext::<2, 1>::new(
            None,
            |accs| {
                accs[0].address(addr_a).balance(eth(10));
            },
            |mut txs, accs| {
                txs[0].from(accs[0].address).input(tx_input.into());
            },
            |block, _tx| block.number(0xcafeu64),
        )
        .unwrap()
        .into();
        block.sign(&wallets);
        block
    }

    fn block_1tx() -> GethData {
        let mut rng = ChaCha20Rng::seed_from_u64(2);

        let chain_id = (*MOCK_CHAIN_ID).as_u64();

        let bytecode = bytecode! {
            GAS
            STOP
        };

        let wallet_a = LocalWallet::new(&mut rng).with_chain_id(chain_id);

        let addr_a = wallet_a.address();
        let addr_b = address!("0x000000000000000000000000000000000000BBBB");

        let mut wallets = HashMap::new();
        wallets.insert(wallet_a.address(), wallet_a);

        let mut block: GethData = TestContext::<2, 1>::new(
            None,
            |accs| {
                accs[0]
                    .address(addr_b)
                    .balance(Word::from(1u64 << 20))
                    .code(bytecode);
                accs[1].address(addr_a).balance(Word::from(1u64 << 20));
            },
            |mut txs, accs| {
                txs[0]
                    .from(accs[1].address)
                    .to(accs[0].address)
                    .gas(Word::from(1_000_000u64));
            },
            |block, _tx| block.number(0xcafeu64),
        )
        .unwrap()
        .into();
        block.sign(&wallets);
        block
    }

    fn block_2tx() -> GethData {
        let mut rng = ChaCha20Rng::seed_from_u64(2);

        let chain_id = (*MOCK_CHAIN_ID).as_u64();

        let bytecode = bytecode! {
            GAS
            STOP
        };

        let wallet_a = LocalWallet::new(&mut rng).with_chain_id(chain_id);

        let addr_a = wallet_a.address();
        let addr_b = address!("0x000000000000000000000000000000000000BBBB");

        let mut wallets = HashMap::new();
        wallets.insert(wallet_a.address(), wallet_a);

        let mut block: GethData = TestContext::<2, 2>::new(
            None,
            |accs| {
                accs[0]
                    .address(addr_b)
                    .balance(Word::from(1u64 << 20))
                    .code(bytecode);
                accs[1].address(addr_a).balance(Word::from(1u64 << 20));
            },
            |mut txs, accs| {
                txs[0]
                    .from(accs[1].address)
                    .to(accs[0].address)
                    .gas(Word::from(1_000_000u64));
                txs[1]
                    .from(accs[1].address)
                    .to(accs[0].address)
                    .gas(Word::from(1_000_000u64));
            },
            |block, _tx| block.number(0xcafeu64),
        )
        .unwrap()
        .into();
        block.sign(&wallets);
        block
    }

    // High memory usage test.  Run in serial with:
    // `cargo test [...] serial_ -- --ignored --test-threads 1`
    #[ignore]
    #[test]
    fn serial_test_super_circuit_1tx_1max_tx() {
        let block = block_1tx();
        const MAX_TXS: usize = 1;
        const MAX_CALLDATA: usize = 32;
        const MAX_INNER_BLOCKS: usize = 1;
        const MAX_RWS: usize = 256;
        test_super_circuit::<MAX_TXS, MAX_CALLDATA, MAX_INNER_BLOCKS, MAX_RWS>(block);
    }

    #[ignore]
    #[test]
    fn serial_test_super_circuit_1tx_deploy_1max_tx() {
        let block = block_1tx_deploy();
        const MAX_TXS: usize = 1;
        const MAX_CALLDATA: usize = 32;
        const MAX_INNER_BLOCKS: usize = 1;
        const MAX_RWS: usize = 256;
        test_super_circuit::<MAX_TXS, MAX_CALLDATA, MAX_INNER_BLOCKS, MAX_RWS>(block);
    }

    #[ignore]
    #[test]
    fn serial_test_super_circuit_1tx_2max_tx() {
        let block = block_1tx();
        const MAX_TXS: usize = 2;
        const MAX_CALLDATA: usize = 32;
        const MAX_INNER_BLOCKS: usize = 1;
        const MAX_RWS: usize = 256;
        test_super_circuit::<MAX_TXS, MAX_CALLDATA, MAX_INNER_BLOCKS, MAX_RWS>(block);
    }
    #[ignore]
    #[test]
    fn serial_test_super_circuit_2tx_4max_tx() {
        let block = block_2tx();
        const MAX_TXS: usize = 4;
        const MAX_CALLDATA: usize = 320;
        const MAX_INNER_BLOCKS: usize = 1;
        const MAX_RWS: usize = 256;
        test_super_circuit::<MAX_TXS, MAX_CALLDATA, MAX_INNER_BLOCKS, MAX_RWS>(block);
    }
    #[ignore]
    #[test]
    fn serial_test_super_circuit_2tx_2max_tx() {
        let block = block_2tx();
        const MAX_TXS: usize = 2;
        const MAX_CALLDATA: usize = 32;
        const MAX_INNER_BLOCKS: usize = 1;
        const MAX_RWS: usize = 256;
        test_super_circuit::<MAX_TXS, MAX_CALLDATA, MAX_INNER_BLOCKS, MAX_RWS>(block);
    }
}<|MERGE_RESOLUTION|>--- conflicted
+++ resolved
@@ -507,17 +507,18 @@
         let exp = ExpCircuit::min_num_rows_block(block);
         let pi = PiCircuit::min_num_rows_block(block);
 
-<<<<<<< HEAD
-        itertools::max([evm, state, bytecode, copy, keccak, tx, rlp, exp, pi]).unwrap()
-=======
-        let rows: Vec<(usize, usize)> = vec![evm, state, bytecode, copy, keccak, tx, exp, pi];
+        let rows: Vec<(usize, usize)> = vec![evm, state, bytecode, copy, keccak, tx, rlp, exp, pi];
         let (rows_without_padding, rows_with_padding): (Vec<usize>, Vec<usize>) =
             rows.into_iter().unzip();
+        log::debug!(
+            "subcircuit rows(without padding): {:?}",
+            rows_without_padding
+        );
+        log::debug!("subcircuit rows(with    padding): {:?}", rows_with_padding);
         (
             itertools::max(rows_without_padding).unwrap(),
             itertools::max(rows_with_padding).unwrap(),
         )
->>>>>>> 90073675
     }
 }
 
