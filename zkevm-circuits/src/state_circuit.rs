--- conflicted
+++ resolved
@@ -345,13 +345,8 @@
             let mpt_proof_type = is_non_exist_inputs.map(|[_field_tag, committed_value, value]| {
                 F::from(match row {
                     Rw::AccountStorage { .. } => {
-<<<<<<< HEAD
                         if committed_value.is_zero_vartime() && value.is_zero_vartime() {
-                            ProofType::StorageDoesNotExist as u64
-=======
-                        if pair[0].is_zero_vartime() && pair[1].is_zero_vartime() {
                             MPTProofType::NonExistingStorageProof as u64
->>>>>>> fb5a424a
                         } else {
                             MPTProofType::StorageMod as u64
                         }
