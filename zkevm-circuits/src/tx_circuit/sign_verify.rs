//! Circuit to verify multiple ECDSA secp256k1 signatures.

// Naming notes:
// - *_be: Big-Endian bytes
// - *_le: Little-Endian bytes

use crate::{
    evm_circuit::util::{from_bytes, not, rlc},
    table::KeccakTable,
    util::{word::Word, Challenges, Expr},
};
use ecc::{maingate, EccConfig, GeneralEccChip};
use ecdsa::ecdsa::{AssignedEcdsaSig, AssignedPublicKey, EcdsaChip};
use eth_types::{
    self, keccak256,
    sign_types::{pk_bytes_le, pk_bytes_swap_endianness, SignData},
    Field,
};
use halo2_proofs::{
    arithmetic::CurveAffine,
    circuit::{AssignedCell, Cell, Layouter, Value},
    halo2curves::{
        ff::PrimeField,
        group::{Curve, Group},
        secp256k1,
        secp256k1::Secp256k1Affine,
    },
    plonk::{Advice, Column, ConstraintSystem, Error, Expression, SecondPhase, Selector},
    poly::Rotation,
};
use integer::{AssignedInteger, IntegerChip, IntegerConfig, IntegerInstructions, Range};
use rand::SeedableRng;
use rand_chacha::ChaCha20Rng;

use itertools::Itertools;
use log::error;
use maingate::{
    AssignedValue, MainGate, MainGateConfig, MainGateInstructions, RangeChip, RangeConfig,
    RangeInstructions, RegionCtx,
};
use num::Integer;
use std::{iter, marker::PhantomData};

/// Auxiliary Gadget to verify a that a message hash is signed by the public
/// key corresponding to an Ethereum Address.
#[derive(Clone, Debug)]
pub struct SignVerifyChip<F: Field> {
    /// Aux generator for EccChip
    pub aux_generator: Secp256k1Affine,
    /// Window size for EccChip
    pub window_size: usize,
    /// Max number of verifications
    pub max_verif: usize,
    /// Marker
    pub _marker: PhantomData<F>,
}

impl<F: Field> SignVerifyChip<F> {
    /// Return a new SignVerifyChip
    pub fn new(max_verif: usize) -> Self {
        // TODO: Investigate if it is safe to use a random point as aux generator that
        // is chosen by the prover.  If this is unsafe, we will need to update the
        // EccChip to calculate an aux generator using the challange API.
        // https://github.com/privacy-scaling-explorations/halo2wrong/issues/53
        let mut rng = ChaCha20Rng::seed_from_u64(0);
        let aux_generator =
            <Secp256k1Affine as CurveAffine>::CurveExt::random(&mut rng).to_affine();
        Self {
            aux_generator,
            window_size: 4,
            max_verif,
            _marker: PhantomData,
        }
    }

    /// Return the minimum number of rows required to prove an input of a
    /// particular size.
    pub fn min_num_rows(num_verif: usize) -> usize {
        // The values rows_ecc_chip_aux, rows_ecdsa_chip_verification and
        // rows_ecdsa_chip_verification have been obtained from log debugs while running
        // the tx circuit with max_txs=1. For example:
        // `RUST_LOG=debug RUST_BACKTRACE=1 cargo test tx_circuit_1tx_1max_tx --release
        // --all-features -- --nocapture`
        // The value rows_range_chip_table has been obtained by patching the halo2
        // library to report the number of rows used in the range chip table
        // region. TODO: Figure out a way to get these numbers automatically.
        let rows_range_chip_table = 295188;
        let rows_ecc_chip_aux = 226;
        let rows_ecdsa_chip_verification = 104471;
        let rows_signature_address_verify = 76;
        std::cmp::max(
            rows_range_chip_table,
            (rows_ecc_chip_aux + rows_ecdsa_chip_verification + rows_signature_address_verify)
                * num_verif,
        )
    }
}

impl<F: Field> Default for SignVerifyChip<F> {
    fn default() -> Self {
        Self {
            aux_generator: Secp256k1Affine::default(),
            window_size: 4,
            max_verif: 0,
            _marker: PhantomData::default(),
        }
    }
}

const NUMBER_OF_LIMBS: usize = 4;
const BIT_LEN_LIMB: usize = 72;
const BIT_LEN_LAST_LIMB: usize = 256 - (NUMBER_OF_LIMBS - 1) * BIT_LEN_LIMB;

/// SignVerify Configuration
#[derive(Debug, Clone)]
pub(crate) struct SignVerifyConfig {
    // ECDSA
    main_gate_config: MainGateConfig,
    range_config: RangeConfig,
    // RLC
    q_rlc_keccak_input: Selector,
    rlc: Column<Advice>,
    // Keccak
    q_keccak: Selector,
    keccak_table: KeccakTable,
}

impl SignVerifyConfig {
    pub(crate) fn new<F: Field>(
        meta: &mut ConstraintSystem<F>,
        keccak_table: KeccakTable,
        challenges: Challenges<Expression<F>>,
    ) -> Self {
        // ECDSA config
        let (rns_base, rns_scalar) =
            GeneralEccChip::<Secp256k1Affine, F, NUMBER_OF_LIMBS, BIT_LEN_LIMB>::rns();
        let main_gate_config = MainGate::<F>::configure(meta);
        let range_config = RangeChip::<F>::configure(
            meta,
            &main_gate_config,
            vec![BIT_LEN_LIMB / NUMBER_OF_LIMBS, 8],
            [rns_base.overflow_lengths(), rns_scalar.overflow_lengths()].concat(),
        );

        // RLC
        let q_rlc_keccak_input = meta.selector();
        let rlc = meta.advice_column_in(SecondPhase);
        meta.enable_equality(rlc);

        Self::configure_rlc(
            meta,
            "keccak_input_rlc",
            main_gate_config.clone(),
            q_rlc_keccak_input,
            rlc,
            challenges.keccak_input(),
        );

        // Ref. spec SignVerifyChip 1. Verify that keccak(pub_key_bytes) = pub_key_hash
        // by keccak table lookup, where pub_key_bytes is built from the pub_key
        // in the ecdsa_chip.
        let q_keccak = meta.complex_selector();
        meta.lookup_any("keccak", |meta| {
            // When address is 0, we disable the signature verification by using a dummy pk,
            // msg_hash and signature which is not constrained to match msg_hash nor the address.
            // Layout:
            // | q_keccak |          a      |         b        |    c     |     d     |   rlc   |
            // | -------- | --------------- | ---------------- |--------- | --------- | ------- |
            // |     1    | is_addr_zero_lo |  is_addr_zero_hi |  word_lo |  word_hi  |  pk_rlc |
            let q_keccak = meta.query_selector(q_keccak);
            let is_address_zero_lo =
                meta.query_advice(main_gate_config.advices()[0], Rotation::cur());
            let is_address_zero_hi =
                meta.query_advice(main_gate_config.advices()[1], Rotation::cur());
            let is_enable = q_keccak * not::expr(is_address_zero_hi + is_address_zero_lo);
            let word_lo = meta.query_advice(main_gate_config.advices()[2], Rotation::cur());
            let word_hi = meta.query_advice(main_gate_config.advices()[3], Rotation::cur());

            let input = [
                is_enable.clone(),
                is_enable.clone() * meta.query_advice(rlc, Rotation::cur()),
                is_enable.clone() * 64usize.expr(),
                is_enable.clone() * word_lo,
                is_enable * word_hi,
            ];
            let table = [
                keccak_table.is_enabled,
                keccak_table.input_rlc,
                keccak_table.input_len,
                keccak_table.output.lo(),
                keccak_table.output.hi(),
            ]
            .map(|column| meta.query_advice(column, Rotation::cur()));

            input.into_iter().zip(table).collect()
        });

        Self {
            range_config,
            main_gate_config,
            keccak_table,
            q_rlc_keccak_input,
            rlc,
            q_keccak,
        }
    }

    #[rustfmt::skip]
    fn configure_rlc<F: Field>(
        meta: &mut ConstraintSystem<F>,
        name: &'static str,
        main_gate_config: MainGateConfig,
        q_rlc: Selector,
        rlc: Column<Advice>,
        challenge: Expression<F>,
    ) {
        // Layout (take input with length 12 as an example)
        // | q_rlc |                          rlc                        |   a   |   b   |   c   |   d    |   e    |
        // | ----- | --------------------------------------------------- | ----- | ----- | ----- | ------ | ------ |
        // |   1   |                                                   0 |     0 |     0 |     0 |  be[0] |  be[1] |
        // |   1   |                                  be[0]*r^1 +  be[1] | be[2] | be[3] | be[4] |  be[5] |  be[6] |
        // |   1   | be[0]*r^6  + be[1]*r^5  + ... +  be[5]*r^1 +  be[6] | be[7] | be[8] | be[9] | be[10] | be[11] |
        // |   0   | be[0]*r^11 + be[1]*r^10 + ... + be[10]*r^1 + be[11] |       |       |       |        |        |
        //
        // Note that the first row of zeros will be enforced by copy constraint.
        meta.create_gate(name, |meta| {
            let q_rlc = meta.query_selector(q_rlc);
            let [a, b, c, d, e] = main_gate_config
                .advices()
                .map(|column| meta.query_advice(column, Rotation::cur()));
            let [rlc, rlc_next] = [Rotation::cur(), Rotation::next()]
                .map(|rotation| meta.query_advice(rlc, rotation));
            let inputs = [e, d, c, b, a, rlc];

            vec![q_rlc * (rlc_next - rlc::expr(&inputs, challenge))]
        });
    }
}

impl SignVerifyConfig {
    pub(crate) fn load_range<F: Field>(
        &self,
        layouter: &mut impl Layouter<F>,
    ) -> Result<(), Error> {
        let range_chip = RangeChip::<F>::new(self.range_config.clone());
        range_chip.load_table(layouter)
    }

    pub(crate) fn ecc_chip_config(&self) -> EccConfig {
        EccConfig::new(self.range_config.clone(), self.main_gate_config.clone())
    }

    pub(crate) fn integer_chip_config(&self) -> IntegerConfig {
        IntegerConfig::new(self.range_config.clone(), self.main_gate_config.clone())
    }
}

/// Term provides a wrapper of possible assigned cell with value or unassigned
/// value. It's similar to `AssignedCell` but with explicitly set value.
///
/// The reason to use `Term` instead of `AssignedCell` is because the value of
/// `AssignedCell` will always be `Value::unknown()` if the columns is not in
/// current phase, even the value assigned is not. And this behavior is due to
/// the fact that the `to` function in `assign_fixed` and `assign_advice` is
/// `FnMut` and will be guaranteed to be only called once.
#[derive(Clone, Debug)]
pub(crate) enum Term<F> {
    Assigned(Cell, Value<F>),
    Unassigned(Value<F>),
}

impl<F: Field> Term<F> {
    fn assigned(cell: Cell, value: Value<F>) -> Self {
        Self::Assigned(cell, value)
    }

    fn unassigned(value: Value<F>) -> Self {
        Self::Unassigned(value)
    }

    fn cell(&self) -> Option<Cell> {
        match self {
            Self::Assigned(cell, _) => Some(*cell),
            Self::Unassigned(_) => None,
        }
    }

    fn value(&self) -> Value<F> {
        match self {
            Self::Assigned(_, value) => *value,
            Self::Unassigned(value) => *value,
        }
    }
}

pub(crate) struct AssignedECDSA<F: Field> {
    pk_x_le: [AssignedValue<F>; 32],
    pk_y_le: [AssignedValue<F>; 32],
    msg_hash_le: [AssignedValue<F>; 32],
}

#[derive(Debug)]
pub(crate) struct AssignedSignatureVerify<F: Field> {
    pub(crate) address: Word<AssignedValue<F>>,
    pub(crate) msg_hash: Word<AssignedValue<F>>,
}

// Return an array of bytes that corresponds to the little endian representation
// of the integer, adding the constraints to verify the correctness of the
// conversion (byte range check included).
fn integer_to_bytes_le<F: Field, FE: PrimeField>(
    ctx: &mut RegionCtx<'_, F>,
    range_chip: &RangeChip<F>,
    int: &AssignedInteger<FE, F, NUMBER_OF_LIMBS, BIT_LEN_LIMB>,
) -> Result<[AssignedValue<F>; 32], Error> {
    let bytes = int
        .limbs()
        .iter()
        .zip_eq([BIT_LEN_LIMB, BIT_LEN_LIMB, BIT_LEN_LIMB, BIT_LEN_LAST_LIMB])
        .map(|(limb, bit_len)| {
            range_chip
                .decompose(ctx, limb.as_ref().value().copied(), 8, bit_len)
                .map(|(_, byte)| byte)
        })
        .collect::<Result<Vec<_>, _>>()?
        .into_iter()
        .flatten()
        .collect_vec();
    Ok(bytes.try_into().unwrap())
}

/// Helper structure pass around references to all the chips required for an
/// ECDSA veficication.
struct ChipsRef<'a, F: Field, const NUMBER_OF_LIMBS: usize, const BIT_LEN_LIMB: usize> {
    main_gate: &'a MainGate<F>,
    range_chip: &'a RangeChip<F>,
    ecc_chip: &'a GeneralEccChip<Secp256k1Affine, F, NUMBER_OF_LIMBS, BIT_LEN_LIMB>,
    scalar_chip: &'a IntegerChip<secp256k1::Fq, F, NUMBER_OF_LIMBS, BIT_LEN_LIMB>,
    ecdsa_chip: &'a EcdsaChip<Secp256k1Affine, F, NUMBER_OF_LIMBS, BIT_LEN_LIMB>,
}

impl<F: Field> SignVerifyChip<F> {
    fn assign_aux(
        &self,
        ctx: &mut RegionCtx<'_, F>,
        ecc_chip: &mut GeneralEccChip<Secp256k1Affine, F, NUMBER_OF_LIMBS, BIT_LEN_LIMB>,
    ) -> Result<(), Error> {
        ecc_chip.assign_aux_generator(ctx, Value::known(self.aux_generator))?;
        ecc_chip.assign_aux(ctx, self.window_size, 2)?;
        Ok(())
    }

    fn assign_ecdsa(
        &self,
        ctx: &mut RegionCtx<F>,
        chips: &ChipsRef<F, NUMBER_OF_LIMBS, BIT_LEN_LIMB>,
        sign_data: &SignData,
    ) -> Result<AssignedECDSA<F>, Error> {
        let SignData {
            signature,
            pk,
            msg_hash,
        } = sign_data;
        let (sig_r, sig_s) = signature;

        let ChipsRef {
            main_gate: _,
            range_chip,
            ecc_chip,
            scalar_chip,
            ecdsa_chip,
        } = chips;

        let integer_r = ecc_chip.new_unassigned_scalar(Value::known(*sig_r));
        let integer_s = ecc_chip.new_unassigned_scalar(Value::known(*sig_s));
        let msg_hash = ecc_chip.new_unassigned_scalar(Value::known(*msg_hash));

        let r_assigned = scalar_chip.assign_integer(ctx, integer_r, Range::Remainder)?;
        let s_assigned = scalar_chip.assign_integer(ctx, integer_s, Range::Remainder)?;
        let sig = AssignedEcdsaSig {
            r: r_assigned,
            s: s_assigned,
        };

        let pk_in_circuit = ecc_chip.assign_point(ctx, Value::known(*pk))?;
        let pk_assigned = AssignedPublicKey {
            point: pk_in_circuit,
        };
        let msg_hash = scalar_chip.assign_integer(ctx, msg_hash, Range::Remainder)?;

        // Convert (msg_hash, pk_x, pk_y) integers to little endian bytes
        let msg_hash_le = integer_to_bytes_le(ctx, range_chip, &msg_hash)?;
        let pk_x = pk_assigned.point.x();
        let pk_x_le = integer_to_bytes_le(ctx, range_chip, pk_x)?;
        let pk_y = pk_assigned.point.y();
        let pk_y_le = integer_to_bytes_le(ctx, range_chip, pk_y)?;

        // Ref. spec SignVerifyChip 4. Verify the ECDSA signature
        ecdsa_chip.verify(ctx, &sig, &pk_assigned, &msg_hash)?;

        // TODO: Update once halo2wrong suports the following methods:
        // - `IntegerChip::assign_integer_from_bytes_le`
        // - `GeneralEccChip::assing_point_from_bytes_le`

        Ok(AssignedECDSA {
            pk_x_le,
            pk_y_le,
            msg_hash_le,
        })
    }

    fn assign_word(
        &self,
        config: &SignVerifyConfig,
        ctx: &mut RegionCtx<F>,
        inputs_le: [u8; 32],
    ) -> Result<Word<AssignedCell<F, F>>, Error> {
        let input_word = Word::new([
            Value::known(from_bytes::value(&inputs_le[..16])),
            Value::known(from_bytes::value(&inputs_le[16..])),
        ]);
        let cell_word_lo = ctx.assign_advice(
            || "{name}_lo",
            config.main_gate_config.advices()[2],
            input_word.lo(),
        )?;
        let cell_word_hi = ctx.assign_advice(
            || "{name}_hi",
            config.main_gate_config.advices()[3],
            input_word.hi(),
        )?;
        ctx.next();

        Ok(Word::new([cell_word_lo, cell_word_hi]))
    }

    #[allow(clippy::too_many_arguments)]
    fn assign_rlc_le(
        &self,
        config: &SignVerifyConfig,
        ctx: &mut RegionCtx<F>,
        chips: &ChipsRef<F, NUMBER_OF_LIMBS, BIT_LEN_LIMB>,
        name: &str,
        q_rlc: Selector,
        challenge: Value<F>,
        inputs_le: impl IntoIterator<Item = Term<F>>,
    ) -> Result<AssignedCell<F, F>, Error> {
        let zero = chips.main_gate.assign_constant(ctx, F::ZERO)?;
        let columns = config.main_gate_config.advices();
        let inputs_le = inputs_le.into_iter().collect_vec();
        let inputs_be = iter::repeat_with(|| Term::assigned(zero.cell(), Value::known(F::ZERO)))
            .take(Integer::next_multiple_of(&inputs_le.len(), &columns.len()) - inputs_le.len())
            .chain(inputs_le.into_iter().rev())
            .collect_vec();

        let mut rlc = Value::known(F::ZERO);
        for (chunk_idx, chunk) in inputs_be.chunks_exact(columns.len()).enumerate() {
            ctx.enable(q_rlc)?;
            let assigned_rlc = ctx.assign_advice(|| "{name}_rlc[{chunk_idx}]", config.rlc, rlc)?;
            for ((idx, column), term) in (chunk_idx * chunk.len()..).zip(columns).zip(chunk) {
                let copied =
                    ctx.assign_advice(|| format!("{name}_byte[{idx}]"), column, term.value())?;
                if let Some(cell) = term.cell() {
                    ctx.constrain_equal(cell, copied.cell())?;
                }
            }
            if chunk_idx == 0 {
                ctx.constrain_equal(zero.cell(), assigned_rlc.cell())?;
            }
            rlc = iter::once(rlc)
                .chain(chunk.iter().map(|term| term.value()))
                .fold(Value::known(F::ZERO), |acc, input| acc * challenge + input);
            ctx.next();
        }

        let assigned_rlc = ctx.assign_advice(|| "{name}_rlc", config.rlc, rlc)?;
        ctx.next();

        Ok(assigned_rlc)
    }

    fn enable_keccak_lookup(
        &self,
        config: &SignVerifyConfig,
        ctx: &mut RegionCtx<F>,
        is_address_zero: &Word<AssignedCell<F, F>>,
        pk_rlc: &AssignedCell<F, F>,
        pk_hash: &Word<AssignedCell<F, F>>,
    ) -> Result<(), Error> {
        let copy = |ctx: &mut RegionCtx<F>, name, column, assigned: &AssignedCell<F, F>| {
            let copied = ctx.assign_advice(|| name, column, assigned.value().copied())?;
            ctx.constrain_equal(assigned.cell(), copied.cell())?;
            Ok::<_, Error>(())
        };

        ctx.enable(config.q_keccak)?;
        copy(
            ctx,
            "is_address_hi_zero",
            config.main_gate_config.advices()[0],
            &is_address_zero.hi(),
        )?;
        copy(
            ctx,
            "is_address_lo_zero",
            config.main_gate_config.advices()[1],
            &is_address_zero.lo(),
        )?;
        copy(ctx, "pk_rlc", config.rlc, pk_rlc)?;
        copy(
            ctx,
            "pk_hash_lo",
            config.main_gate_config.advices()[2],
            &pk_hash.lo(),
        )?;
        copy(
            ctx,
            "pk_hash_hi",
            config.main_gate_config.advices()[3],
            &pk_hash.hi(),
        )?;
        ctx.next();

        Ok(())
    }

    #[allow(clippy::too_many_arguments)]
    fn assign_signature_verify(
        &self,
        config: &SignVerifyConfig,
        ctx: &mut RegionCtx<F>,
        chips: &ChipsRef<F, NUMBER_OF_LIMBS, BIT_LEN_LIMB>,
        sign_data: Option<&SignData>,
        assigned_ecdsa: &AssignedECDSA<F>,
        challenges: &Challenges<Value<F>>,
    ) -> Result<AssignedSignatureVerify<F>, Error> {
        let main_gate = chips.main_gate;

        let (padding, sign_data) = match sign_data {
            Some(sign_data) => (false, sign_data.clone()),
            None => (true, SignData::default()),
        };

        let pk_le = pk_bytes_le(&sign_data.pk);
        let pk_be = pk_bytes_swap_endianness(&pk_le);
<<<<<<< HEAD
        let mut pk_hash = (!padding)
            .then(|| {
                let mut keccak = Keccak::default();
                keccak.update(&pk_be);
                let hash: [_; 32] = keccak.digest().try_into().expect("vec to array of size 32");
                hash
            })
            .unwrap_or_default();

=======
        let pk_hash = (!padding)
            .then(|| keccak256(&pk_be))
            .unwrap_or_default()
            .map(|byte| Value::known(F::from(byte as u64)));
        let pk_hash_hi = pk_hash[..12].to_vec();
>>>>>>> fab8e2e4
        // Ref. spec SignVerifyChip 2. Verify that the first 20 bytes of the
        // pub_key_hash equal the address
        let (address, is_address_zero, is_address_zero_single) = {
            let powers_of_256 = iter::successors(Some(F::ONE), |coeff| Some(F::from(256) * coeff))
                .take(20)
                .collect_vec();
            let terms = pk_hash[12..]
                .iter()
                .zip(powers_of_256.into_iter().rev())
                .map(|(byte, coeff)| {
                    maingate::Term::Unassigned(Value::known(F::from(*byte as u64)), coeff)
                })
                .collect_vec();
            let terms_hi_lo = terms.split_at(4);

            // TODO: figure it out how to do word lo/hi on main gate to reduce redundant address
            // gate
            let (address, _) = main_gate.decompose(ctx, &terms, F::ZERO, |_, _| Ok(()))?;
            let (address_hi, _) =
                main_gate.decompose(ctx, terms_hi_lo.0, F::ZERO, |_, _| Ok(()))?;
            let (address_lo, _) =
                main_gate.decompose(ctx, terms_hi_lo.1, F::ZERO, |_, _| Ok(()))?;
            let address_word = Word::new([address_lo.clone(), address_hi.clone()]);

            let is_address_zero_single = main_gate.is_zero(ctx, &address)?;
            let is_address_hi_zero = main_gate.is_zero(ctx, &address_hi)?;
            let is_address_lo_zero = main_gate.is_zero(ctx, &address_lo)?;
            let is_address_zero = Word::new([is_address_lo_zero, is_address_hi_zero]);

            (address_word, is_address_zero, is_address_zero_single)
        };

        // let is_address_single = is_address_zero.hi() * is_address_zero.lo();

        // Ref. spec SignVerifyChip 3. Verify that the signed message in the ecdsa_chip
        // with RLC encoding corresponds to msg_hash
        let msg_hash = {
            let zero = main_gate.assign_constant(ctx, F::ZERO)?;
            assigned_ecdsa
                .msg_hash_le
                .iter()
                .map(|byte| main_gate.select(ctx, &zero, byte, &is_address_zero_single))
                .collect::<Result<Vec<_>, _>>()?;
            let msg_hash_le = (!padding)
                .then(|| sign_data.msg_hash.to_bytes())
                .unwrap_or_default();
            self.assign_word(config, ctx, msg_hash_le)?
        };

        let pk_rlc = {
            let assigned_pk_le = iter::empty()
                .chain(&assigned_ecdsa.pk_y_le)
                .chain(&assigned_ecdsa.pk_x_le);
            let pk_le = iter::empty()
                .chain(sign_data.pk.y.to_bytes())
                .chain(sign_data.pk.x.to_bytes())
                .map(|byte| Value::known(F::from(byte as u64)));
            self.assign_rlc_le(
                config,
                ctx,
                chips,
                "pk_hash",
                config.q_rlc_keccak_input,
                challenges.keccak_input(),
                assigned_pk_le
                    .zip(pk_le)
                    .map(|(assigned, byte)| Term::assigned(assigned.cell(), byte)),
            )?
        };

        // pk_hash is big-endian, need to covert to little-endian
        pk_hash.reverse();
        let pk_hash_word = self.assign_word(config, ctx, pk_hash)?;
        self.enable_keccak_lookup(config, ctx, &is_address_zero, &pk_rlc, &pk_hash_word)?;

        Ok(AssignedSignatureVerify { address, msg_hash })
    }

    pub(crate) fn assign(
        &self,
        config: &SignVerifyConfig,
        layouter: &mut impl Layouter<F>,
        signatures: &[SignData],
        challenges: &Challenges<Value<F>>,
    ) -> Result<Vec<AssignedSignatureVerify<F>>, Error> {
        if signatures.len() > self.max_verif {
            error!(
                "signatures.len() = {} > max_verif = {}",
                signatures.len(),
                self.max_verif
            );
            return Err(Error::Synthesis);
        }
        let main_gate = MainGate::new(config.main_gate_config.clone());
        let range_chip = RangeChip::new(config.range_config.clone());
        let mut ecc_chip = GeneralEccChip::<Secp256k1Affine, F, NUMBER_OF_LIMBS, BIT_LEN_LIMB>::new(
            config.ecc_chip_config(),
        );
        let cloned_ecc_chip = ecc_chip.clone();
        let scalar_chip = cloned_ecc_chip.scalar_field_chip();

        layouter.assign_region(
            || "ecc chip aux",
            |region| {
                let mut ctx = RegionCtx::new(region, 0);
                self.assign_aux(&mut ctx, &mut ecc_chip)?;
                log::debug!("ecc chip aux: {} rows", ctx.offset());
                Ok(())
            },
        )?;

        let ecdsa_chip = EcdsaChip::new(ecc_chip.clone());

        let chips = ChipsRef {
            main_gate: &main_gate,
            range_chip: &range_chip,
            ecc_chip: &ecc_chip,
            scalar_chip,
            ecdsa_chip: &ecdsa_chip,
        };

        let assigned_ecdsas = layouter.assign_region(
            || "ecdsa chip verification",
            |region| {
                let mut assigned_ecdsas = Vec::new();
                let mut ctx = RegionCtx::new(region, 0);
                for i in 0..self.max_verif {
                    let signature = if i < signatures.len() {
                        signatures[i].clone()
                    } else {
                        // padding (enabled when address == 0)
                        SignData::default()
                    };
                    let assigned_ecdsa = self.assign_ecdsa(&mut ctx, &chips, &signature)?;
                    assigned_ecdsas.push(assigned_ecdsa);
                }
                log::debug!("ecdsa chip verification: {} rows", ctx.offset());
                Ok(assigned_ecdsas)
            },
        )?;

        layouter.assign_region(
            || "signature address verify",
            |region| {
                let mut assigned_sig_verifs = Vec::new();
                let mut ctx = RegionCtx::new(region, 0);
                for (i, assigned_ecdsa) in assigned_ecdsas.iter().enumerate() {
                    let sign_data = signatures.get(i); // None when padding (enabled when address == 0)
                    let assigned_sig_verif = self.assign_signature_verify(
                        config,
                        &mut ctx,
                        &chips,
                        sign_data,
                        assigned_ecdsa,
                        challenges,
                    )?;
                    assigned_sig_verifs.push(assigned_sig_verif);
                }
                log::debug!("signature address verify: {} rows", ctx.offset());
                Ok(assigned_sig_verifs)
            },
        )
    }
}

fn pub_key_hash_to_address<F: Field>(pk_hash: &[u8]) -> F {
    pk_hash[32 - 20..]
        .iter()
        .fold(F::ZERO, |acc, b| acc * F::from(256) + F::from(*b as u64))
}

#[cfg(test)]
mod sign_verify_tests {
    use super::*;
    use crate::util::Challenges;
    use bus_mapping::circuit_input_builder::keccak_inputs_sign_verify;
    use eth_types::sign_types::sign;
    use halo2_proofs::{
        arithmetic::Field as HaloField,
        circuit::SimpleFloorPlanner,
        dev::MockProver,
        halo2curves::{
            bn256::Fr,
            group::{Curve, Group},
            CurveAffine,
        },
        plonk::Circuit,
    };
    use pretty_assertions::assert_eq;
    use rand::{RngCore, SeedableRng};
    use rand_xorshift::XorShiftRng;

    #[derive(Clone, Debug)]
    struct TestCircuitSignVerifyConfig {
        sign_verify: SignVerifyConfig,
        challenges: Challenges,
    }

    impl TestCircuitSignVerifyConfig {
        pub(crate) fn new<F: Field>(meta: &mut ConstraintSystem<F>) -> Self {
            let keccak_table = KeccakTable::construct(meta);
            let challenges = Challenges::construct(meta);

            let sign_verify = {
                let challenges = challenges.exprs(meta);
                SignVerifyConfig::new(meta, keccak_table, challenges)
            };

            TestCircuitSignVerifyConfig {
                sign_verify,
                challenges,
            }
        }
    }

    #[derive(Default)]
    struct TestCircuitSignVerify<F: Field> {
        sign_verify: SignVerifyChip<F>,
        signatures: Vec<SignData>,
    }

    impl<F: Field> Circuit<F> for TestCircuitSignVerify<F> {
        type Config = TestCircuitSignVerifyConfig;
        type FloorPlanner = SimpleFloorPlanner;
        type Params = ();

        fn without_witnesses(&self) -> Self {
            Self::default()
        }

        fn configure(meta: &mut ConstraintSystem<F>) -> Self::Config {
            TestCircuitSignVerifyConfig::new(meta)
        }

        fn synthesize(
            &self,
            config: Self::Config,
            mut layouter: impl Layouter<F>,
        ) -> Result<(), Error> {
            let challenges = config.challenges.values(&mut layouter);

            self.sign_verify.assign(
                &config.sign_verify,
                &mut layouter,
                &self.signatures,
                &challenges,
            )?;
            config.sign_verify.keccak_table.dev_load(
                &mut layouter,
                &keccak_inputs_sign_verify(&self.signatures),
                &challenges,
            )?;
            config.sign_verify.load_range(&mut layouter)?;
            Ok(())
        }
    }

    fn run<F: Field>(k: u32, max_verif: usize, signatures: Vec<SignData>) {
        let mut rng = XorShiftRng::seed_from_u64(2);
        let aux_generator =
            <Secp256k1Affine as CurveAffine>::CurveExt::random(&mut rng).to_affine();

        // SignVerifyChip -> ECDSAChip -> MainGate instance column
        let circuit = TestCircuitSignVerify::<F> {
            sign_verify: SignVerifyChip {
                aux_generator,
                window_size: 4,
                max_verif,
                _marker: PhantomData,
            },
            signatures,
        };

        let prover = match MockProver::run(k, &circuit, vec![vec![]]) {
            Ok(prover) => prover,
            Err(e) => panic!("{:#?}", e),
        };
        assert_eq!(prover.verify(), Ok(()));
    }

    // Generate a test key pair
    fn gen_key_pair(rng: impl RngCore) -> (secp256k1::Fq, Secp256k1Affine) {
        // generate a valid signature
        let generator = Secp256k1Affine::generator();
        let sk = secp256k1::Fq::random(rng);
        let pk = generator * sk;
        let pk = pk.to_affine();

        (sk, pk)
    }

    // Generate a test message hash
    fn gen_msg_hash(rng: impl RngCore) -> secp256k1::Fq {
        secp256k1::Fq::random(rng)
    }

    // Returns (r, s)
    fn sign_with_rng(
        rng: impl RngCore,
        sk: secp256k1::Fq,
        msg_hash: secp256k1::Fq,
    ) -> (secp256k1::Fq, secp256k1::Fq) {
        let randomness = secp256k1::Fq::random(rng);
        sign(randomness, sk, msg_hash)
    }

    #[test]
    fn sign_verify() {
        // Vectors using `XorShiftRng::seed_from_u64(1)`
        // sk: 0x771bd7bf6c6414b9370bb8559d46e1cedb479b1836ea3c2e59a54c343b0d0495
        // pk: (
        //   0x8e31a3586d4c8de89d4e0131223ecfefa4eb76215f68a691ae607757d6256ede,
        //   0xc76fdd462294a7eeb8ff3f0f698eb470f32085ba975801dbe446ed8e0b05400b
        // )
        // pk_hash: d90e2e9d267cbcfd94de06fa7adbe6857c2c733025c0b8938a76beeefc85d6c7
        // addr: 0x7adbe6857c2c733025c0b8938a76beeefc85d6c7
        let mut rng = XorShiftRng::seed_from_u64(1);
        const MAX_VERIF: usize = 3;
        const NUM_SIGS: usize = 2;
        let mut signatures = Vec::new();
        for _ in 0..NUM_SIGS {
            let (sk, pk) = gen_key_pair(&mut rng);
            let msg_hash = gen_msg_hash(&mut rng);
            let sig = sign_with_rng(&mut rng, sk, msg_hash);
            signatures.push(SignData {
                signature: sig,
                pk,
                msg_hash,
            });
        }

        let k = 19;
        run::<Fr>(k, MAX_VERIF, signatures);
    }
}<|MERGE_RESOLUTION|>--- conflicted
+++ resolved
@@ -543,23 +543,11 @@
 
         let pk_le = pk_bytes_le(&sign_data.pk);
         let pk_be = pk_bytes_swap_endianness(&pk_le);
-<<<<<<< HEAD
-        let mut pk_hash = (!padding)
-            .then(|| {
-                let mut keccak = Keccak::default();
-                keccak.update(&pk_be);
-                let hash: [_; 32] = keccak.digest().try_into().expect("vec to array of size 32");
-                hash
-            })
-            .unwrap_or_default();
-
-=======
         let pk_hash = (!padding)
             .then(|| keccak256(&pk_be))
             .unwrap_or_default()
             .map(|byte| Value::known(F::from(byte as u64)));
         let pk_hash_hi = pk_hash[..12].to_vec();
->>>>>>> fab8e2e4
         // Ref. spec SignVerifyChip 2. Verify that the first 20 bytes of the
         // pub_key_hash equal the address
         let (address, is_address_zero, is_address_zero_single) = {
