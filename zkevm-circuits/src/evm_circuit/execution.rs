--- conflicted
+++ resolved
@@ -5,11 +5,7 @@
         N_U8_LOOKUPS, RW_TABLE_LOOKUPS, TX_TABLE_LOOKUPS,
     },
     step::HasExecutionState,
-<<<<<<< HEAD
     util::{instrumentation::Instrument, CachedRegion, CellManager, StoredExpression},
-=======
-    util::{instrumentation::Instrument, CachedRegion, StoredExpression},
->>>>>>> 3575aabd
 };
 use crate::{
     evm_circuit::{
@@ -840,7 +836,6 @@
             }
         }
         for column in cell_manager.columns().iter() {
-<<<<<<< HEAD
             match column.cell_type {
                 CellType::LookupU8 => {
                     meta.lookup_any("u8 lookup", |meta| {
@@ -861,14 +856,6 @@
                     });
                 }
                 _ => (),
-=======
-            if let CellType::LookupByte = column.cell_type {
-                let column_expr = column.expr(meta);
-                meta.lookup_any("Byte lookup", |meta| {
-                    let byte_table_expression = byte_table.table_exprs(meta)[0].clone();
-                    vec![(column_expr, byte_table_expression)]
-                });
->>>>>>> 3575aabd
             }
         }
     }
@@ -1407,27 +1394,9 @@
             }
         }
 
-<<<<<<< HEAD
         let rlc_assignments: BTreeSet<_> = (0..step.rw_indices_len())
             .map(|index| block.get_rws(step, index))
             .map(|rw| rw.table_assignment().unwrap().rlc(lookup_randomness))
-=======
-        // TODO: We should find a better way to avoid this kind of special case.
-        // #1489 is the issue for this refactor.
-        if copy_lookup_count > 1 {
-            log::warn!("The number of copy events is more than 1, it's not supported by current design. Stop checking this step: {:?}",
-                step
-            );
-            return;
-        }
-
-        let rlc_assignments: BTreeSet<_> = (0..step.rw_indices_len())
-            .map(|index| block.get_rws(step, index))
-            .map(|rw| {
-                rw.table_assignment_aux(evm_randomness)
-                    .rlc(lookup_randomness)
-            })
->>>>>>> 3575aabd
             .fold(BTreeSet::<F>::new(), |mut set, value| {
                 set.insert(value);
                 set
@@ -1451,20 +1420,10 @@
 
         // Check that the number of rw operations generated from the bus-mapping
         // correspond to the number of assigned rw lookups by the EVM Circuit
-<<<<<<< HEAD
         // plus the number of rw lookups done by the copy circuit.
         if step.rw_indices_len() != assigned_rw_values.len() + step.copy_rw_counter_delta as usize {
             log::error!(
                 "step.rw_indices.len: {} != assigned_rw_values.len: {} + step.copy_rw_counter_delta: {} in step: {:?}",
-=======
-        // plus the number of rw lookups done by the copy circuit
-        // minus the number of copy lookup event.
-        if step.rw_indices_len()
-            != assigned_rw_values.len() + step.copy_rw_counter_delta as usize - copy_lookup_count
-        {
-            log::error!(
-                "step.rw_indices.len: {} != assigned_rw_values.len: {} + step.copy_rw_counter_delta: {} - copy_lookup_count: {} in step: {:?}",
->>>>>>> 3575aabd
                 step.rw_indices_len(),
                 assigned_rw_values.len(),
                 step.copy_rw_counter_delta,
@@ -1499,36 +1458,9 @@
                 idx - rev_count + offset - copy_lookup_processed as usize
             };
 
-<<<<<<< HEAD
             let rw = block.get_rws(step, idx);
             let table_assignments = rw.table_assignment();
             let rlc = table_assignments.unwrap().rlc(lookup_randomness);
-=======
-            // If assigned_rw_value is a `copy lookup` event, the following
-            // `step.copy_rw_counter_delta` rw lookups must be memory operations.
-            if assigned_rw_value.0.starts_with("copy lookup") {
-                for i in 0..step.copy_rw_counter_delta as usize {
-                    let index = idx + i;
-                    let rw = block.get_rws(step, index);
-                    if rw.tag() != Target::Memory {
-                        log::error!(
-                                "incorrect rw memory witness from copy lookup.\n lookup name: \"{}\"\n {}th rw of step {:?}, rw: {:?}",
-                                assigned_rw_value.0,
-                                index,
-                                step.execution_state(),
-                                rw);
-                    }
-                }
-
-                offset = step.copy_rw_counter_delta as usize;
-                copy_lookup_processed = true;
-                continue;
-            }
-
-            let rw = block.get_rws(step, idx);
-            let table_assignments = rw.table_assignment_aux(evm_randomness);
-            let rlc = table_assignments.rlc(lookup_randomness);
->>>>>>> 3575aabd
             if rlc != assigned_rw_value.1 {
                 log::error!(
                     "incorrect rw witness. lookup input name: \"{}\"\nassigned={:?}\nrlc     ={:?}\n{}th rw of step {:?}, rw: {:?}",
