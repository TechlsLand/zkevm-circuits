use super::{
    from_bytes,
    math_gadget::{IsEqualGadget, IsZeroGadget},
    memory_gadget::{MemoryAddressGadget, MemoryExpansionGadget},
    CachedRegion,
};
use crate::{
    evm_circuit::{
        param::{N_BYTES_ACCOUNT_ADDRESS, N_BYTES_GAS, N_BYTES_MEMORY_WORD_SIZE},
        table::{FixedTableTag, Lookup},
        util::{
            constraint_builder::{
                ConstraintBuilder, ReversionInfo, StepStateTransition,
                Transition::{Delta, Same, To},
            },
            math_gadget::{AddWordsGadget, RangeCheckGadget},
            not, Cell, Word,
        },
    },
    table::{AccountFieldTag, CallContextFieldTag},
    util::Expr,
    witness::{Block, Call, ExecStep},
};
<<<<<<< HEAD
use eth_types::{evm_types::GasCost, Field, ToLittleEndian, ToScalar, U256};
use gadgets::util::{select, sum};
=======
use eth_types::{evm_types::GasCost, Field, ToScalar, U256};
>>>>>>> 6d126832
use halo2_proofs::{
    circuit::Value,
    plonk::{Error, Expression},
};
use keccak256::EMPTY_HASH_LE;

/// Construction of execution state that stays in the same call context, which
/// lookups the opcode and verifies the execution state is responsible for it,
/// then calculates the gas_cost and constrain the state transition.
#[derive(Clone, Debug)]
pub(crate) struct SameContextGadget<F> {
    opcode: Cell<F>,
    sufficient_gas_left: RangeCheckGadget<F, N_BYTES_GAS>,
}

impl<F: Field> SameContextGadget<F> {
    pub(crate) fn construct(
        cb: &mut ConstraintBuilder<F>,
        opcode: Cell<F>,
        step_state_transition: StepStateTransition<F>,
    ) -> Self {
        cb.opcode_lookup(opcode.expr(), 1.expr());
        cb.add_lookup(
            "Responsible opcode lookup",
            Lookup::Fixed {
                tag: FixedTableTag::ResponsibleOpcode.expr(),
                values: [
                    cb.execution_state().as_u64().expr(),
                    opcode.expr(),
                    0.expr(),
                ],
            },
        );

        // Check gas_left is sufficient
        let sufficient_gas_left = RangeCheckGadget::construct(cb, cb.next.state.gas_left.expr());

        // Do step state transition
        cb.require_step_state_transition(step_state_transition);

        Self {
            opcode,
            sufficient_gas_left,
        }
    }

    pub(crate) fn assign_exec_step(
        &self,
        region: &mut CachedRegion<'_, '_, F>,
        offset: usize,
        step: &ExecStep,
    ) -> Result<(), Error> {
        let opcode = step.opcode.unwrap();
        self.opcode
            .assign(region, offset, Value::known(F::from(opcode.as_u64())))?;

        self.sufficient_gas_left.assign(
            region,
            offset,
            F::from((step.gas_left - step.gas_cost) as u64),
        )?;

        Ok(())
    }
}

/// Construction of step state transition that restores caller's state.
#[derive(Clone, Debug)]
pub(crate) struct RestoreContextGadget<F> {
    caller_id: Cell<F>,
    caller_is_root: Cell<F>,
    caller_is_create: Cell<F>,
    caller_code_hash: Cell<F>,
    caller_program_counter: Cell<F>,
    caller_stack_pointer: Cell<F>,
    caller_gas_left: Cell<F>,
    caller_memory_word_size: Cell<F>,
    caller_reversible_write_counter: Cell<F>,
}

impl<F: Field> RestoreContextGadget<F> {
    pub(crate) fn construct(
        cb: &mut ConstraintBuilder<F>,
        is_success: Expression<F>,
        // Expression for the number of rw lookups that occur after this gadget is constructed.
        subsequent_rw_lookups: Expression<F>,
        return_data_offset: Expression<F>,
        return_data_length: Expression<F>,
        memory_expansion_cost: Expression<F>,
        reversible_write_counter_increase: Expression<F>,
    ) -> Self {
        // Read caller's context for restore
        let caller_id = cb.call_context(None, CallContextFieldTag::CallerId);
        let [caller_is_root, caller_is_create, caller_code_hash, caller_program_counter, caller_stack_pointer, caller_gas_left, caller_memory_word_size, caller_reversible_write_counter] =
            [
                CallContextFieldTag::IsRoot,
                CallContextFieldTag::IsCreate,
                CallContextFieldTag::CodeHash,
                CallContextFieldTag::ProgramCounter,
                CallContextFieldTag::StackPointer,
                CallContextFieldTag::GasLeft,
                CallContextFieldTag::MemorySize,
                CallContextFieldTag::ReversibleWriteCounter,
            ]
            .map(|field_tag| cb.call_context(Some(caller_id.expr()), field_tag));

        // Update caller's last callee information
        for (field_tag, value) in [
            (
                CallContextFieldTag::LastCalleeId,
                cb.curr.state.call_id.expr(),
            ),
            (
                CallContextFieldTag::LastCalleeReturnDataOffset,
                return_data_offset,
            ),
            (
                CallContextFieldTag::LastCalleeReturnDataLength,
                return_data_length.clone(),
            ),
        ] {
            cb.call_context_lookup(true.expr(), Some(caller_id.expr()), field_tag, value);
        }

        let code_deposit_cost = cb.curr.state.is_create.expr()
            * is_success.clone()
            * GasCost::CODE_DEPOSIT_BYTE_COST.expr()
            * return_data_length;

        let gas_refund = if cb.execution_state().halts_in_exception() {
            0.expr() // no gas refund if call halts in exception
        } else {
            cb.curr.state.gas_left.expr() - memory_expansion_cost - code_deposit_cost
        };

        let gas_left = caller_gas_left.expr() + gas_refund;

        // Accumulate reversible_write_counter in case this call stack reverts in the
        // future even it itself succeeds. Note that when sub-call halts in
        // failure, we don't need to accumulate reversible_write_counter because
        // what happened in the sub-call has been reverted.
        let reversible_write_counter = caller_reversible_write_counter.expr()
            + reversible_write_counter_increase
            + is_success.clone() * cb.curr.state.reversible_write_counter.expr();

        let rw_counter_offset = cb.rw_counter_offset()
            + subsequent_rw_lookups
            + not::expr(is_success.expr()) * cb.curr.state.reversible_write_counter.expr();

        // Do step state transition
        cb.require_step_state_transition(StepStateTransition {
            rw_counter: Delta(rw_counter_offset),
            call_id: To(caller_id.expr()),
            is_root: To(caller_is_root.expr()),
            is_create: To(caller_is_create.expr()),
            code_hash: To(caller_code_hash.expr()),
            program_counter: To(caller_program_counter.expr()),
            stack_pointer: To(caller_stack_pointer.expr()),
            gas_left: To(gas_left),
            memory_word_size: To(caller_memory_word_size.expr()),
            reversible_write_counter: To(reversible_write_counter),
            log_id: Same,
        });

        Self {
            caller_id,
            caller_is_root,
            caller_is_create,
            caller_code_hash,
            caller_program_counter,
            caller_stack_pointer,
            caller_gas_left,
            caller_memory_word_size,
            caller_reversible_write_counter,
        }
    }

    pub(crate) fn assign(
        &self,
        region: &mut CachedRegion<'_, '_, F>,
        offset: usize,
        block: &Block<F>,
        call: &Call,
        step: &ExecStep,
        rw_offset: usize,
    ) -> Result<(), Error> {
        let [caller_id, caller_is_root, caller_is_create, caller_code_hash, caller_program_counter, caller_stack_pointer, caller_gas_left, caller_memory_word_size, caller_reversible_write_counter] =
            if call.is_root {
                [U256::zero(); 9]
            } else {
                [0, 1, 2, 3, 4, 5, 6, 7, 8]
                    .map(|i| step.rw_indices[i + rw_offset])
                    .map(|idx| block.rws[idx].call_context_value())
            };

        for (cell, value) in [
            (&self.caller_id, caller_id),
            (&self.caller_is_root, caller_is_root),
            (&self.caller_is_create, caller_is_create),
            (&self.caller_program_counter, caller_program_counter),
            (&self.caller_stack_pointer, caller_stack_pointer),
            (&self.caller_gas_left, caller_gas_left),
            (&self.caller_memory_word_size, caller_memory_word_size),
            (
                &self.caller_reversible_write_counter,
                caller_reversible_write_counter,
            ),
        ] {
            cell.assign(
                region,
                offset,
                Value::known(
                    value
                        .to_scalar()
                        .expect("unexpected U256 -> Scalar conversion failure"),
                ),
            )?;
        }

        self.caller_code_hash
            .assign(region, offset, region.word_rlc(caller_code_hash))?;

        Ok(())
    }
}

#[derive(Clone, Debug)]
pub(crate) struct UpdateBalanceGadget<F, const N_ADDENDS: usize, const INCREASE: bool> {
    add_words: AddWordsGadget<F, N_ADDENDS, true>,
}

impl<F: Field, const N_ADDENDS: usize, const INCREASE: bool>
    UpdateBalanceGadget<F, N_ADDENDS, INCREASE>
{
    pub(crate) fn construct(
        cb: &mut ConstraintBuilder<F>,
        address: Expression<F>,
        updates: Vec<Word<F>>,
        reversion_info: Option<&mut ReversionInfo<F>>,
    ) -> Self {
        debug_assert!(updates.len() == N_ADDENDS - 1);

        let balance_addend = cb.query_word_rlc();
        let balance_sum = cb.query_word_rlc();

        let [value, value_prev] = if INCREASE {
            [balance_sum.expr(), balance_addend.expr()]
        } else {
            [balance_addend.expr(), balance_sum.expr()]
        };

        let add_words = AddWordsGadget::construct(
            cb,
            std::iter::once(balance_addend)
                .chain(updates.to_vec())
                .collect::<Vec<_>>()
                .try_into()
                .unwrap(),
            balance_sum,
        );

        cb.account_write(
            address,
            AccountFieldTag::Balance,
            value,
            value_prev,
            reversion_info,
        );

        Self { add_words }
    }

    pub(crate) fn balance(&self) -> &Word<F> {
        if INCREASE {
            self.add_words.sum()
        } else {
            &self.add_words.addends()[0]
        }
    }

    pub(crate) fn balance_prev(&self) -> &Word<F> {
        if INCREASE {
            &self.add_words.addends()[0]
        } else {
            self.add_words.sum()
        }
    }

    pub(crate) fn assign(
        &self,
        region: &mut CachedRegion<'_, '_, F>,
        offset: usize,
        value_prev: U256,
        updates: Vec<U256>,
        value: U256,
    ) -> Result<(), Error> {
        debug_assert!(updates.len() + 1 == N_ADDENDS);

        let [value, value_prev] = if INCREASE {
            [value, value_prev]
        } else {
            [value_prev, value]
        };
        let mut addends = vec![value_prev];
        addends.extend(updates);
        self.add_words
            .assign(region, offset, addends.try_into().unwrap(), value)
    }
}

#[derive(Clone, Debug)]
pub(crate) struct TransferWithGasFeeGadget<F> {
    sender: UpdateBalanceGadget<F, 3, false>,
    receiver: UpdateBalanceGadget<F, 2, true>,
}

impl<F: Field> TransferWithGasFeeGadget<F> {
    pub(crate) fn construct(
        cb: &mut ConstraintBuilder<F>,
        sender_address: Expression<F>,
        receiver_address: Expression<F>,
        value: Word<F>,
        gas_fee: Word<F>,
        reversion_info: &mut ReversionInfo<F>,
    ) -> Self {
        let sender = UpdateBalanceGadget::construct(
            cb,
            sender_address,
            vec![value.clone(), gas_fee],
            Some(reversion_info),
        );
        let receiver =
            UpdateBalanceGadget::construct(cb, receiver_address, vec![value], Some(reversion_info));

        Self { sender, receiver }
    }

    pub(crate) fn assign(
        &self,
        region: &mut CachedRegion<'_, '_, F>,
        offset: usize,
        (sender_balance, sender_balance_prev): (U256, U256),
        (receiver_balance, receiver_balance_prev): (U256, U256),
        value: U256,
        gas_fee: U256,
    ) -> Result<(), Error> {
        self.sender.assign(
            region,
            offset,
            sender_balance_prev,
            vec![value, gas_fee],
            sender_balance,
        )?;
        self.receiver.assign(
            region,
            offset,
            receiver_balance_prev,
            vec![value],
            receiver_balance,
        )?;
        Ok(())
    }
}

#[derive(Clone, Debug)]
pub(crate) struct TransferGadget<F> {
    sender: UpdateBalanceGadget<F, 2, false>,
    receiver: UpdateBalanceGadget<F, 2, true>,
}

impl<F: Field> TransferGadget<F> {
    pub(crate) fn construct(
        cb: &mut ConstraintBuilder<F>,
        sender_address: Expression<F>,
        receiver_address: Expression<F>,
        value: Word<F>,
        reversion_info: &mut ReversionInfo<F>,
    ) -> Self {
        let sender = UpdateBalanceGadget::construct(
            cb,
            sender_address,
            vec![value.clone()],
            Some(reversion_info),
        );
        let receiver =
            UpdateBalanceGadget::construct(cb, receiver_address, vec![value], Some(reversion_info));

        Self { sender, receiver }
    }

    pub(crate) fn sender(&self) -> &UpdateBalanceGadget<F, 2, false> {
        &self.sender
    }

    pub(crate) fn receiver(&self) -> &UpdateBalanceGadget<F, 2, true> {
        &self.receiver
    }

    pub(crate) fn assign(
        &self,
        region: &mut CachedRegion<'_, '_, F>,
        offset: usize,
        (sender_balance, sender_balance_prev): (U256, U256),
        (receiver_balance, receiver_balance_prev): (U256, U256),
        value: U256,
    ) -> Result<(), Error> {
        self.sender.assign(
            region,
            offset,
            sender_balance_prev,
            vec![value],
            sender_balance,
        )?;
        self.receiver.assign(
            region,
            offset,
            receiver_balance_prev,
            vec![value],
            receiver_balance,
        )?;
        Ok(())
    }
}

#[derive(Clone, Debug)]
pub(crate) struct CommonCallGadget<F, const IS_OOG_ERROR: bool> {
    pub is_success: Cell<F>,

    pub gas: Word<F>,
    pub gas_is_u64: IsZeroGadget<F>,
    pub callee_address: Word<F>,
    pub value: Word<F>,
    pub cd_address: MemoryAddressGadget<F>,
    pub rd_address: MemoryAddressGadget<F>,
    pub memory_expansion: MemoryExpansionGadget<F, 2, N_BYTES_MEMORY_WORD_SIZE>,

    value_is_zero: IsZeroGadget<F>,
    pub has_value: Expression<F>,
    pub callee_code_hash: Cell<F>,
    pub is_empty_code_hash: IsEqualGadget<F>,

    callee_exists: Cell<F>,
}

impl<F: Field, const IS_OOG_ERROR: bool> CommonCallGadget<F, IS_OOG_ERROR> {
    pub(crate) fn construct(
        cb: &mut ConstraintBuilder<F>,
        is_call: Expression<F>,
        is_callcode: Expression<F>,
        is_delegatecall: Expression<F>,
    ) -> Self {
        let gas_word = cb.query_word();
        let callee_address_word = cb.query_word();
        let value = cb.query_word();
        let cd_offset = cb.query_cell();
        let cd_length = cb.query_rlc();
        let rd_offset = cb.query_cell();
        let rd_length = cb.query_rlc();
        let is_success = cb.query_bool();
        let callee_exists = cb.query_bool();

        // Lookup values from stack
        // `callee_address` is poped from stack and used to check if it exists in
        // access list and get code hash.
        // For CALLCODE, both caller and callee addresses are `current_callee_address`.
        // For DELEGATECALL, caller address is `current_caller_address` and
        // callee address is `current_callee_address`.
        // For both CALL and STATICCALL, caller address is
        // `current_callee_address` and callee address is `callee_address`.
        cb.stack_pop(gas_word.expr());
        cb.stack_pop(callee_address_word.expr());

        // `CALL` and `CALLCODE` opcodes have an additional stack pop `value`.
        cb.condition(is_call + is_callcode, |cb| cb.stack_pop(value.expr()));
        cb.stack_pop(cd_offset.expr());
        cb.stack_pop(cd_length.expr());
        cb.stack_pop(rd_offset.expr());
        cb.stack_pop(rd_length.expr());
        cb.stack_push(if IS_OOG_ERROR {
            0.expr()
        } else {
            is_success.expr()
        });

        // Recomposition of random linear combination to integer
        let gas_is_u64 = IsZeroGadget::construct(cb, sum::expr(&gas_word.cells[N_BYTES_GAS..]));
        let cd_address = MemoryAddressGadget::construct(cb, cd_offset, cd_length);
        let rd_address = MemoryAddressGadget::construct(cb, rd_offset, rd_length);
        let memory_expansion =
            MemoryExpansionGadget::construct(cb, [cd_address.address(), rd_address.address()]);

        // construct common gadget
        let value_is_zero = IsZeroGadget::construct(cb, sum::expr(&value.cells));
        let has_value = select::expr(
            is_delegatecall.expr(),
            0.expr(),
            1.expr() - value_is_zero.expr(),
        );

        let callee_code_hash = cb.query_cell();
        let is_empty_code_hash = IsEqualGadget::construct(
            cb,
            callee_code_hash.expr(),
            Word::random_linear_combine_expr(
                (*EMPTY_HASH_LE).map(|byte| byte.expr()),
                cb.power_of_randomness(),
            ),
        );

        Self {
            is_success,
            callee_address: callee_address_word,
            gas: gas_word,
            gas_is_u64,
            value,
            cd_address,
            rd_address,
            memory_expansion,
            value_is_zero,
            has_value,
            callee_code_hash,
            is_empty_code_hash,
            callee_exists,
        }
    }

    pub fn callee_address_expr(&self) -> Expression<F> {
        from_bytes::expr(&self.callee_address.cells[..N_BYTES_ACCOUNT_ADDRESS])
    }

    pub fn gas_expr(&self) -> Expression<F> {
        from_bytes::expr(&self.gas.cells[..N_BYTES_GAS])
    }

    pub fn gas_cost_expr(
        &self,
        cb: &mut ConstraintBuilder<F>,
        is_warm_prev: Expression<F>,
        is_call: Expression<F>,
    ) -> Expression<F> {
        let is_empty_account = 1.expr() - self.callee_exists.expr();
        cb.condition(self.callee_exists.expr(), |cb| {
            cb.account_read(
                self.callee_address_expr(),
                AccountFieldTag::CodeHash,
                self.callee_code_hash.expr(),
            );
        });
        cb.condition(is_empty_account.clone(), |cb| {
            cb.account_read(
                self.callee_address_expr(),
                AccountFieldTag::NonExisting,
                0.expr(),
            );
        });

        select::expr(
            is_warm_prev,
            GasCost::WARM_ACCESS.expr(),
            GasCost::COLD_ACCOUNT_ACCESS.expr(),
        ) + self.has_value.clone()
            * (GasCost::CALL_WITH_VALUE.expr()
                // Only CALL opcode could invoke transfer to make empty account into non-empty.
                + is_call * is_empty_account.clone() * GasCost::NEW_ACCOUNT.expr())
            + self.memory_expansion.gas_cost()
    }

    #[allow(clippy::too_many_arguments)]
    pub(crate) fn assign(
        &self,
        region: &mut CachedRegion<'_, '_, F>,
        offset: usize,
        gas: U256,
        callee_address: U256,
        value: U256,
        is_success: U256,
        cd_offset: U256,
        cd_length: U256,
        rd_offset: U256,
        rd_length: U256,
        memory_word_size: u64,
        randomness: F,
        callee_code_hash: F,
        callee_exists: F,
    ) -> Result<(u64, F), Error> {
        self.gas.assign(region, offset, Some(gas.to_le_bytes()))?;
        self.callee_address
            .assign(region, offset, Some(callee_address.to_le_bytes()))?;
        self.value
            .assign(region, offset, Some(value.to_le_bytes()))?;
        if !IS_OOG_ERROR {
            self.is_success
                .assign(region, offset, Value::known(F::from(is_success.low_u64())))?;
            self.gas_is_u64.assign(
                region,
                offset,
                sum::value(&gas.to_le_bytes()[N_BYTES_GAS..]),
            )?;
        }
        let cd_address = self
            .cd_address
            .assign(region, offset, cd_offset, cd_length, randomness)?;
        let rd_address = self
            .rd_address
            .assign(region, offset, rd_offset, rd_length, randomness)?;
        let (_, memory_expansion_gas_cost) = self.memory_expansion.assign(
            region,
            offset,
            memory_word_size,
            [cd_address, rd_address],
        )?;

        self.value_is_zero
            .assign(region, offset, sum::value(&value.to_le_bytes()))?;
        self.callee_code_hash
            .assign(region, offset, Value::known(callee_code_hash))?;
        let is_empty_code_hash = self.is_empty_code_hash.assign(
            region,
            offset,
            callee_code_hash,
            Word::random_linear_combine(*EMPTY_HASH_LE, randomness),
        )?;
        self.callee_exists
            .assign(region, offset, Value::known(callee_exists))?;
        Ok((memory_expansion_gas_cost, is_empty_code_hash))
    }

    pub(crate) fn cal_gas_cost_for_assignment(
        &self,
        memory_expansion_gas_cost: u64,
        is_warm_prev: bool,
        is_call: bool,
        has_value: bool,
        is_empty_account: bool,
    ) -> Result<u64, Error> {
        let gas_cost = if is_warm_prev {
            GasCost::WARM_ACCESS.as_u64()
        } else {
            GasCost::COLD_ACCOUNT_ACCESS.as_u64()
        } + if has_value {
            GasCost::CALL_WITH_VALUE.as_u64()
                // Only CALL opcode could invoke transfer to make empty account into non-empty.
                + if is_call && is_empty_account {
                    GasCost::NEW_ACCOUNT.as_u64()
                } else {
                    0
                }
        } else {
            0
        } + memory_expansion_gas_cost;

        Ok(gas_cost)
    }
}<|MERGE_RESOLUTION|>--- conflicted
+++ resolved
@@ -14,24 +14,19 @@
                 Transition::{Delta, Same, To},
             },
             math_gadget::{AddWordsGadget, RangeCheckGadget},
-            not, Cell, Word,
+            not, Cell, CellType, Word,
         },
     },
     table::{AccountFieldTag, CallContextFieldTag},
     util::Expr,
     witness::{Block, Call, ExecStep},
 };
-<<<<<<< HEAD
 use eth_types::{evm_types::GasCost, Field, ToLittleEndian, ToScalar, U256};
 use gadgets::util::{select, sum};
-=======
-use eth_types::{evm_types::GasCost, Field, ToScalar, U256};
->>>>>>> 6d126832
 use halo2_proofs::{
     circuit::Value,
     plonk::{Error, Expression},
 };
-use keccak256::EMPTY_HASH_LE;
 
 /// Construction of execution state that stays in the same call context, which
 /// lookups the opcode and verifies the execution state is responsible for it,
@@ -478,13 +473,13 @@
         is_callcode: Expression<F>,
         is_delegatecall: Expression<F>,
     ) -> Self {
-        let gas_word = cb.query_word();
-        let callee_address_word = cb.query_word();
-        let value = cb.query_word();
+        let gas_word = cb.query_word_rlc();
+        let callee_address_word = cb.query_word_rlc();
+        let value = cb.query_word_rlc();
         let cd_offset = cb.query_cell();
-        let cd_length = cb.query_rlc();
+        let cd_length = cb.query_word_rlc();
         let rd_offset = cb.query_cell();
-        let rd_length = cb.query_rlc();
+        let rd_length = cb.query_word_rlc();
         let is_success = cb.query_bool();
         let callee_exists = cb.query_bool();
 
@@ -526,15 +521,9 @@
             1.expr() - value_is_zero.expr(),
         );
 
-        let callee_code_hash = cb.query_cell();
-        let is_empty_code_hash = IsEqualGadget::construct(
-            cb,
-            callee_code_hash.expr(),
-            Word::random_linear_combine_expr(
-                (*EMPTY_HASH_LE).map(|byte| byte.expr()),
-                cb.power_of_randomness(),
-            ),
-        );
+        let callee_code_hash = cb.query_cell_with_type(CellType::StoragePhase2);
+        let is_empty_code_hash =
+            IsEqualGadget::construct(cb, callee_code_hash.expr(), cb.empty_hash_rlc());
 
         Self {
             is_success,
@@ -608,10 +597,9 @@
         rd_offset: U256,
         rd_length: U256,
         memory_word_size: u64,
-        randomness: F,
-        callee_code_hash: F,
+        callee_code_hash: Value<F>,
         callee_exists: F,
-    ) -> Result<(u64, F), Error> {
+    ) -> Result<u64, Error> {
         self.gas.assign(region, offset, Some(gas.to_le_bytes()))?;
         self.callee_address
             .assign(region, offset, Some(callee_address.to_le_bytes()))?;
@@ -628,10 +616,10 @@
         }
         let cd_address = self
             .cd_address
-            .assign(region, offset, cd_offset, cd_length, randomness)?;
+            .assign(region, offset, cd_offset, cd_length)?;
         let rd_address = self
             .rd_address
-            .assign(region, offset, rd_offset, rd_length, randomness)?;
+            .assign(region, offset, rd_offset, rd_length)?;
         let (_, memory_expansion_gas_cost) = self.memory_expansion.assign(
             region,
             offset,
@@ -642,16 +630,16 @@
         self.value_is_zero
             .assign(region, offset, sum::value(&value.to_le_bytes()))?;
         self.callee_code_hash
-            .assign(region, offset, Value::known(callee_code_hash))?;
-        let is_empty_code_hash = self.is_empty_code_hash.assign(
+            .assign(region, offset, callee_code_hash)?;
+        self.is_empty_code_hash.assign_value(
             region,
             offset,
             callee_code_hash,
-            Word::random_linear_combine(*EMPTY_HASH_LE, randomness),
+            region.empty_hash_rlc(),
         )?;
         self.callee_exists
             .assign(region, offset, Value::known(callee_exists))?;
-        Ok((memory_expansion_gas_cost, is_empty_code_hash))
+        Ok(memory_expansion_gas_cost)
     }
 
     pub(crate) fn cal_gas_cost_for_assignment(
