--- conflicted
+++ resolved
@@ -10,17 +10,12 @@
         Expr,
     },
 };
-<<<<<<< HEAD
-use bus_mapping::evm::OpcodeId;
-use eth_types::Field;
-=======
 use bus_mapping::{
     circuit_input_builder::ExecState,
     error::{DepthError, ExecError, InsufficientBalanceError, NonceUintOverflowError, OogError},
     evm::OpcodeId,
 };
-use eth_types::{evm_unimplemented, Field, ToWord};
->>>>>>> 224e98f8
+use eth_types::{evm_unimplemented, Field};
 use halo2_proofs::{
     circuit::Value,
     plonk::{Advice, Column, ConstraintSystem, Error, Expression},
@@ -743,19 +738,10 @@
         )?;
         self.state
             .code_hash
-<<<<<<< HEAD
             .assign(region, offset, Some(call.code_hash.to_fixed_bytes()))?;
-        self.state.program_counter.assign(
-            region,
-            offset,
-            Value::known(F::from(step.program_counter)),
-        )?;
-=======
-            .assign(region, offset, region.word_rlc(call.code_hash.to_word()))?;
         self.state
             .program_counter
             .assign(region, offset, Value::known(F::from(step.pc)))?;
->>>>>>> 224e98f8
         self.state.stack_pointer.assign(
             region,
             offset,
