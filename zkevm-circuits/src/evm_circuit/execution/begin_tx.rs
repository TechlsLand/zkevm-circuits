--- conflicted
+++ resolved
@@ -14,11 +14,7 @@
                 ContractCreateGadget, IsEqualGadget, IsZeroGadget, LtGadget, MulWordByU64Gadget,
                 RangeCheckGadget,
             },
-<<<<<<< HEAD
-            CachedRegion, Cell, Word,
-=======
             not, or, select, CachedRegion, Cell, StepRws, Word,
->>>>>>> 8bbb22df
         },
         witness::{Block, Call, ExecStep, Transaction},
     },
@@ -161,9 +157,7 @@
             // Correctness will be enforced in build_tx_access_list_account_constraints
             is_caller_callee_equal.expr(),
             None,
-<<<<<<< HEAD
-        );
-
+        ); // rwc_delta += 1
         // TODO: Implement EIP 1559 (currently it only supports legacy
         // transaction format)
         // Calculate transaction gas fee
@@ -187,35 +181,19 @@
         let gas_left = tx_gas.expr() - intrinsic_gas_cost.expr();
         let sufficient_gas_left = RangeCheckGadget::construct(cb, gas_left.clone());
 
-        // TODO: If value is 0, skip transfer, just like callop.
-        // Transfer value from caller to callee
-        let transfer_with_gas_fee = TransferWithGasFeeGadget::construct(
-            cb,
-            tx_caller_address.expr(),
-            call_callee_address.expr(),
-            tx_value.clone(),
-            mul_gas_fee_by_gas.product().clone(),
-            &mut reversion_info,
-        );
-=======
-        ); // rwc_delta += 1
->>>>>>> 8bbb22df
 
         // Initialise cells/gadgets required for contract deployment case.
         let phase2_code_hash = cb.query_cell_phase2();
         // TODO: guard against call to precompiled contracts.
         let is_empty_code_hash =
             IsEqualGadget::construct(cb, phase2_code_hash.expr(), cb.empty_hash_rlc());
-<<<<<<< HEAD
         let is_zero_code_hash = IsZeroGadget::construct(cb, phase2_code_hash.expr());
         let is_empty_code = or::expr([is_empty_code_hash.expr(), is_zero_code_hash.expr()]);
-=======
         let callee_not_exists = IsZeroGadget::construct(cb, phase2_code_hash.expr());
         // no_callee_code is true when the account exists and has empty
         // code hash, or when the account doesn't exist (which we encode with
         // code_hash = 0).
         let no_callee_code = is_empty_code_hash.expr() + callee_not_exists.expr();
->>>>>>> 8bbb22df
 
         // TODO: And not precompile
         cb.condition(not::expr(tx_is_create.expr()), |cb| {
@@ -397,7 +375,6 @@
             });
         });
 
-<<<<<<< HEAD
         // check callop.rs
         // 3. Handle call to account with empty code.
         let native_transfer = and::expr([
@@ -418,47 +395,6 @@
             },
         );
         cb.condition(native_transfer, |cb| {
-            cb.require_equal(
-                "Tx to account with empty code should be persistent",
-                reversion_info.is_persistent(),
-                1.expr(),
-            );
-            cb.require_equal(
-                "Go to EndTx when Tx to account with empty code",
-                cb.next.execution_state_selector([ExecutionState::EndTx]),
-                1.expr(),
-            );
-
-            cb.require_step_state_transition(StepStateTransition {
-                // 11 reads and writes:
-                //   - Write CallContext TxId
-                //   - Write CallContext RwCounterEndOfReversion
-                //   - Write CallContext IsPersistent
-                //   - Write CallContext IsSuccess
-                //   - Write Account Nonce
-                //   - Write TxAccessListAccount
-                //   - Write TxAccessListAccount
-                //   - Write Account Balance (Not Reversible)
-                //   - Write Account Balance (Reversible)
-                //   - Write Account Balance (Reversible)
-                //   - Read Account CodeHash
-                rw_counter: Delta(11.expr() + not::expr(tx_value_is_zero.expr())),
-                call_id: To(call_id.expr()),
-                ..StepStateTransition::any()
-            });
-        });
-
-        // 4. Call to account with non-empty code.
-        cb.condition(
-            and::expr([
-                not::expr(tx_is_create.expr()),
-                not::expr(is_empty_code.expr()),
-            ]),
-=======
-        // 3. Call to account with empty code.
-        cb.condition(
-            and::expr([not::expr(tx_is_create.expr()), no_callee_code.clone()]),
-            |cb| {
                 cb.require_equal(
                     "Tx to account with empty code should be persistent",
                     reversion_info.is_persistent(),
@@ -491,7 +427,6 @@
         // 4. Call to account with non-empty code.
         cb.condition(
             and::expr([not::expr(tx_is_create.expr()), not::expr(no_callee_code)]),
->>>>>>> 8bbb22df
             |cb| {
                 // Setup first call's context.
                 for (field_tag, value) in [
@@ -598,21 +533,13 @@
         let gas_fee = tx.gas_price * tx.gas;
         let zero = eth_types::Word::zero();
 
-<<<<<<< HEAD
-        let [caller_balance_sub_fee_pair, caller_balance_sub_value_pair, callee_balance_pair] =
-            [7, 8, 9].map(|idx| block.rws[step.rw_indices[idx]].account_value_pair());
-        let callee_code_hash = if tx.is_create {
-            call.code_hash
-        } else {
-            // TODO: handle call to precompiled contracts where we may not have a account
-            // read for code hash.
-            block.rws[step.rw_indices[10]].account_value_pair().0
-=======
         let mut rws = StepRws::new(block, step);
         rws.offset_add(7);
         let mut callee_code_hash = zero;
         if !is_precompiled(&tx.callee_address) && !tx.is_create {
             callee_code_hash = rws.next().account_value_pair().1;
+            // TODO: handle call to precompiled contracts where we may not have a account
+            // read for code hash.
         }
         let callee_exists =
             is_precompiled(&tx.callee_address) || (!tx.is_create && !callee_code_hash.is_zero());
@@ -626,7 +553,6 @@
         if !tx.value.is_zero() {
             caller_balance_sub_value_pair = rws.next().account_value_pair();
             callee_balance_pair = rws.next().account_value_pair();
->>>>>>> 8bbb22df
         };
 
         self.tx_id
@@ -737,11 +663,7 @@
             region.word_rlc(callee_code_hash),
             region.empty_hash_rlc(),
         )?;
-<<<<<<< HEAD
-        self.is_zero_code_hash
-=======
         self.callee_not_exists
->>>>>>> 8bbb22df
             .assign_value(region, offset, region.word_rlc(callee_code_hash))?;
 
         let untrimmed_contract_addr = {
