--- conflicted
+++ resolved
@@ -18,17 +18,11 @@
     table::{AccountFieldTag, CallContextFieldTag},
     util::Expr,
 };
-<<<<<<< HEAD
-use bus_mapping::circuit_input_builder::CopyDataType;
+use bus_mapping::{circuit_input_builder::CopyDataType, state_db::CodeDB};
 // use bus_mapping::{
 // circuit_input_builder::CopyDataType, evm::OpcodeId,
 // };
 use eth_types::{evm_types::GasCost, Field, ToScalar, U256};
-use ethers_core::utils::keccak256;
-=======
-use bus_mapping::{circuit_input_builder::CopyDataType, state_db::CodeDB};
-use eth_types::{Field, ToScalar, U256};
->>>>>>> d9e10b8d
 use halo2_proofs::{circuit::Value, plonk::Error};
 
 #[derive(Clone, Debug)]
@@ -143,7 +137,6 @@
                 let keccak_code_hash = cb.query_cell_phase2();
                 cb.account_write(
                     address.expr(),
-<<<<<<< HEAD
                     AccountFieldTag::KeccakCodeHash,
                     keccak_code_hash.expr(),
                     cb.empty_keccak_hash_rlc(),
@@ -165,11 +158,6 @@
                     AccountFieldTag::CodeSize,
                     code_size.expr(),
                     0.expr(),
-=======
-                    AccountFieldTag::CodeHash,
-                    code_hash.expr(),
-                    cb.empty_code_hash_rlc(),
->>>>>>> d9e10b8d
                     Some(&mut reversion_info),
                 );
 
@@ -332,7 +320,6 @@
             let values: Vec<_> = (3..3 + length.as_usize())
                 .map(|i| block.rws[step.rw_indices[i]].memory_value())
                 .collect();
-<<<<<<< HEAD
 
             // keccak hash of code.
             let keccak_code_hash = keccak256(&values);
@@ -345,11 +332,6 @@
             // poseidon hash of code.
             let poseidon_code_hash = bus_mapping::util::hash_code(&values);
             self.poseidon_code_hash.assign(
-=======
-            let mut code_hash = CodeDB::hash(&values).to_fixed_bytes();
-            code_hash.reverse();
-            self.code_hash.assign(
->>>>>>> d9e10b8d
                 region,
                 offset,
                 region.word_rlc(U256::from_big_endian(poseidon_code_hash.as_bytes())),
