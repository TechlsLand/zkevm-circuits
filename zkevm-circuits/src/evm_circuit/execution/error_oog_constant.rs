--- conflicted
+++ resolved
@@ -1,25 +1,15 @@
-<<<<<<< HEAD
-use crate::evm_circuit::{
-    execution::ExecutionGadget,
-    param::N_BYTES_GAS,
-    step::ExecutionState,
-    util::{
-        common_gadget::CommonErrorGadget,
-        constraint_builder::{ConstrainBuilderCommon, ConstraintBuilder},
-        math_gadget::LtGadget,
-        CachedRegion, Cell,
-=======
 use crate::{
     evm_circuit::{
         execution::ExecutionGadget,
         param::N_BYTES_GAS,
         step::ExecutionState,
         util::{
-            common_gadget::CommonErrorGadget, constraint_builder::ConstraintBuilder,
-            math_gadget::LtGadget, CachedRegion, Cell,
+            common_gadget::CommonErrorGadget,
+            constraint_builder::{ConstrainBuilderCommon, ConstraintBuilder},
+            math_gadget::LtGadget,
+            CachedRegion, Cell,
         },
         witness::{Block, Call, ExecStep, Transaction},
->>>>>>> 6b890d53
     },
     util::Expr,
 };
