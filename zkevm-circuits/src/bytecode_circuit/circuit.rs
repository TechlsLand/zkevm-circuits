--- conflicted
+++ resolved
@@ -13,11 +13,7 @@
     witness,
 };
 use bus_mapping::state_db::EMPTY_CODE_HASH_LE;
-<<<<<<< HEAD
 use eth_types::Field;
-=======
-use eth_types::{Field, ToLittleEndian};
->>>>>>> 3575aabd
 use gadgets::is_zero::{IsZeroChip, IsZeroInstruction};
 use halo2_proofs::{
     circuit::{Layouter, Region, Value},
@@ -39,11 +35,7 @@
 pub struct BytecodeCircuitRow<F: Field> {
     offset: usize,
     last_row_offset: usize,
-<<<<<<< HEAD
     code_hash: Word<Value<F>>,
-=======
-    code_hash: Value<F>,
->>>>>>> 3575aabd
     tag: F,
     index: F,
     is_code: F,
@@ -529,11 +521,7 @@
 
                 // Padding
                 for idx in offset..=last_row_offset {
-<<<<<<< HEAD
                     self.set_padding_row(&mut region, idx, last_row_offset)?;
-=======
-                    self.set_padding_row(&mut region, challenges, idx, last_row_offset)?;
->>>>>>> 3575aabd
                 }
 
                 // Overwrite the witness assignment by using the values in the `overwrite`
@@ -648,11 +636,7 @@
                 push_data_left = next_push_data_left
             }
             if *offset == last_row_offset {
-<<<<<<< HEAD
                 self.set_padding_row(region, *offset, last_row_offset)?;
-=======
-                self.set_padding_row(region, challenges, *offset, last_row_offset)?;
->>>>>>> 3575aabd
             }
         }
 
@@ -662,10 +646,6 @@
     fn set_padding_row(
         &self,
         region: &mut Region<'_, F>,
-<<<<<<< HEAD
-=======
-        challenges: &Challenges<Value<F>>,
->>>>>>> 3575aabd
         offset: usize,
         last_row_offset: usize,
     ) -> Result<(), Error> {
@@ -678,11 +658,7 @@
             BytecodeCircuitRow {
                 offset,
                 last_row_offset,
-<<<<<<< HEAD
                 code_hash: empty_code_hash_word_value(),
-=======
-                code_hash: empty_hash,
->>>>>>> 3575aabd
                 tag: F::from(BytecodeFieldTag::Header as u64),
                 value_rlc: Value::known(F::ZERO),
                 ..Default::default()
@@ -737,7 +713,6 @@
                 || Value::known(value),
             )?;
         }
-<<<<<<< HEAD
 
         region.assign_advice(
             || format!("assign value_rlc {}", offset),
@@ -747,26 +722,10 @@
         )?;
 
         row.code_hash.assign_advice(
-=======
-        for (name, column, value) in [
-            ("code_hash", self.bytecode_table.code_hash, row.code_hash),
-            ("value_rlc", self.value_rlc, row.value_rlc),
-        ] {
-            region.assign_advice(
-                || format!("assign {} {}", name, offset),
-                column,
-                offset,
-                || value,
-            )?;
-        }
-
-        self.push_data_left_is_zero.assign(
->>>>>>> 3575aabd
             region,
             || format!("assign code_hash {}", offset),
             self.bytecode_table.code_hash,
             offset,
-<<<<<<< HEAD
         )?;
 
         self.push_data_left_is_zero.assign(
@@ -774,13 +733,6 @@
             offset,
             Value::known(F::from(row.push_data_left)),
         )?;
-=======
-            Value::known(F::from(row.push_data_left)),
-        )?;
-
-        self.index_length_diff_is_zero
-            .assign(region, offset, Value::known(row.diff()))?;
->>>>>>> 3575aabd
 
         self.index_length_diff_is_zero
             .assign(region, offset, Value::known(row.diff()))?;
