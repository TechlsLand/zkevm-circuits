--- conflicted
+++ resolved
@@ -5,12 +5,8 @@
     witness::Block,
 };
 use bus_mapping::{
-<<<<<<< HEAD
     circuit_input_builder::{CircuitInputBuilder, CircuitsParams},
     evm::Sha3CodeGen,
-=======
-    circuit_input_builder::{CircuitInputBuilder, FixedCParams},
->>>>>>> 3575aabd
     mock::BlockData,
 };
 use eth_types::{bytecode, geth_types::GethData, ToWord, Word};
@@ -144,11 +140,7 @@
         .unwrap()
 }
 
-<<<<<<< HEAD
 fn gen_sha3_data() -> CircuitInputBuilder {
-=======
-fn gen_sha3_data() -> CircuitInputBuilder<FixedCParams> {
->>>>>>> 3575aabd
     let (code, _) = Sha3CodeGen::mem_eq_size(0x20, 0x200).gen_sha3_code();
     let test_ctx = TestContext::<2, 1>::simple_ctx_with_bytecode(code).unwrap();
     let block: GethData = test_ctx.into();
