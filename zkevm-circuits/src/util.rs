--- conflicted
+++ resolved
@@ -169,12 +169,10 @@
     fn new(meta: &mut ConstraintSystem<F>, args: Self::ConfigArgs) -> Self;
 }
 
-<<<<<<< HEAD
-/// the magic number is `echo 'zkevm-circuits' | hexdump`
-pub const DEFAULT_RAND: u128 = 0x10000; //0x6b7a76652d6d6963637269757374u128;
-=======
 /// Ceiling of log_2(n)
 pub fn log2_ceil(n: usize) -> u32 {
     u32::BITS - (n as u32).leading_zeros() - (n & (n - 1) == 0) as u32
 }
->>>>>>> 69c0a4a2
+
+/// the magic number is `echo 'zkevm-circuits' | hexdump`
+pub const DEFAULT_RAND: u128 = 0x10000; //0x6b7a76652d6d6963637269757374u128;