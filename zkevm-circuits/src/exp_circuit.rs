//! Exponentiation verification circuit.

use std::{marker::PhantomData, ops::Add};

use bus_mapping::circuit_input_builder::{ExpEvent, ExpStep};
use eth_types::{Field, ToScalar, U256};
use gadgets::{
    mul_add::{MulAddChip, MulAddConfig},
    util::{and, not, Expr},
};
use halo2_proofs::{
    circuit::{Layouter, Region, SimpleFloorPlanner, Value},
    plonk::{Circuit, ConstraintSystem, Error, Selector},
    poly::Rotation,
};

use crate::{
    evm_circuit::util::constraint_builder::BaseConstraintBuilder,
    table::{ExpTable, LookupTable},
    util::{Challenges, SubCircuit, SubCircuitConfig},
    witness,
};

/// The number of rows assigned for each step in an exponentiation trace.
pub const OFFSET_INCREMENT: usize = 7usize;
/// The number of rows required for the exponentiation table within the circuit
/// for each step.
pub const ROWS_PER_STEP: usize = 4usize;
/// The gate "verify all but the last step" at constraint "`base_limb[i]` is the
/// same across all steps" uses rotation 10 in `exp_table.base_limb` which is
/// enabled with `q_usable`, which in turn is enabled in all steps.  This means
/// this circuit requires these extra rows after the last enabled `q_usable`.
const UNUSABLE_EXP_ROWS: usize = 10usize;

/// Layout for the Exponentiation circuit.
#[derive(Clone, Debug)]
pub struct ExpCircuitConfig<F> {
    /// Whether the row is enabled.
    pub q_usable: Selector,
    /// The Exponentiation circuit's table.
    pub exp_table: ExpTable,
    /// Multiplication gadget for verification of each step.
    pub mul_gadget: MulAddConfig<F>,
    /// Multiplication gadget to perform 2*n + k.
    pub parity_check: MulAddConfig<F>,
}

impl<F: Field> SubCircuitConfig<F> for ExpCircuitConfig<F> {
    type ConfigArgs = ExpTable;

    /// Return a new ExpCircuitConfig
    fn new(meta: &mut ConstraintSystem<F>, exp_table: Self::ConfigArgs) -> Self {
        let q_usable = meta.complex_selector();
        let mul_gadget = MulAddChip::configure(meta, |meta| {
            and::expr([
                meta.query_selector(q_usable),
                meta.query_fixed(exp_table.is_step, Rotation::cur()),
            ])
        });
        let parity_check = MulAddChip::configure(meta, |meta| {
            and::expr([
                meta.query_selector(q_usable),
                meta.query_fixed(exp_table.is_step, Rotation::cur()),
            ])
        });

        // multiplier <- 2^64
        let two = U256::from(2);
        let multiplier: F = two.pow(U256::from(64)).to_scalar().unwrap();

        meta.create_gate("verify all but the last step", |meta| {
            let mut cb = BaseConstraintBuilder::default();

            // base limbs MUST be the same across all steps. Since each step consumes 7 rows
            // (check MulAddChip), we check the current step's rotation `i`
            // against `i + 7`.
            for i in 0..4 {
                cb.require_equal(
                    "base_limb[i] is the same across all steps",
                    meta.query_advice(exp_table.base_limb, Rotation(i)),
                    meta.query_advice(exp_table.base_limb, Rotation(i + 7)),
                );
            }

            // We want to verify that the multiplication result from each step (of
            // exponentiation by squaring) is passed on as the first
            // multiplicand to the next step. Since the steps are assigned in
            // the reverse order, we have: a::cur == d::next.
            let (a_limb0, a_limb1, a_limb2, a_limb3) = mul_gadget.a_limbs_cur(meta);
            let a_lo_cur = a_limb0 + (a_limb1 * multiplier);
            let a_hi_cur = a_limb2 + (a_limb3 * multiplier);
            let (d_lo_next, d_hi_next) = mul_gadget.d_lo_hi_next(meta);
            cb.require_equal(
                "multiplication gadget => a::cur == d::next (lo)",
                a_lo_cur,
                d_lo_next,
            );
            cb.require_equal(
                "multiplication gadget => a::cur == d::next (hi)",
                a_hi_cur,
                d_hi_next,
            );

            // Identifier does not change over the steps of an exponentiation trace.
            cb.require_equal(
                "identifier does not change",
                meta.query_advice(exp_table.identifier, Rotation::cur()),
                meta.query_advice(exp_table.identifier, Rotation(7)),
            );

            cb.gate(and::expr([
                meta.query_selector(q_usable),
                meta.query_fixed(exp_table.is_step, Rotation::cur()),
                not::expr(meta.query_advice(exp_table.is_last, Rotation::cur())),
            ]))
        });

        meta.create_gate("verify all rows", |meta| {
            let mut cb = BaseConstraintBuilder::default();

            // is_step is boolean.
            cb.require_boolean(
                "is_step is boolean",
                meta.query_fixed(exp_table.is_step, Rotation::cur()),
            );

            // is_last is boolean.
            cb.require_boolean(
                "is_last is boolean",
                meta.query_advice(exp_table.is_last, Rotation::cur()),
            );

            cb.gate(meta.query_selector(q_usable))
        });

        meta.create_gate("verify all steps", |meta| {
            let mut cb = BaseConstraintBuilder::default();

            // For every step, the intermediate exponentiation MUST equal the result of
            // the corresponding multiplication.
            let (d_lo_cur, d_hi_cur) = mul_gadget.d_lo_hi_cur(meta);
            cb.require_equal(
                "intermediate exponentiation lo == mul_gadget.d_lo",
                meta.query_advice(exp_table.exponentiation_lo_hi, Rotation::cur()),
                d_lo_cur,
            );
            cb.require_equal(
                "intermediate exponentiation hi == mul_gadget.d_hi",
                meta.query_advice(exp_table.exponentiation_lo_hi, Rotation::next()),
                d_hi_cur,
            );

            // For every step, the MulAddChip's `c` MUST be 0, considering the equation `a *
            // b + c == d` applied ONLY for multiplication.
            let (c_lo_cur, c_hi_cur) = mul_gadget.c_lo_hi_cur(meta);
            cb.require_zero(
                "mul_gadget.c == 0 (lo)",
                c_lo_cur,
            );
            cb.require_zero(
                "mul_gadget.c == 0 (hi)",
                c_hi_cur,
            );

            // The odd/even assignment is boolean.
            let (is_odd, remainder_hi) = parity_check.c_lo_hi_cur(meta);
            cb.require_zero("is_odd is boolean (hi == 0)", remainder_hi);
            cb.require_boolean("is_odd is boolean (lo is boolean)", is_odd.clone());

            // There should be no overflow in the parity check mul gadget.
            cb.require_zero("no overflow in parity check mul gadget", parity_check.overflow.clone());

            // remainder == 1 => exponent is odd
            cb.condition(
                and::expr([
                    not::expr(meta.query_advice(exp_table.is_last, Rotation::cur())),
                    is_odd.clone(),
                ]), |cb| {
                cb.require_equal(
                    "intermediate_exponent::next == intermediate_exponent::cur - 1 (lo::next == lo::cur - 1)",
                    meta.query_advice(exp_table.exponent_lo_hi, Rotation(7)),
                    meta.query_advice(exp_table.exponent_lo_hi, Rotation(0)) - 1.expr(),
                );
                cb.require_equal(
                    "intermediate_exponent::next == intermediate_exponent::cur - 1 (hi::next == hi::cur)",
                    meta.query_advice(exp_table.exponent_lo_hi, Rotation(8)),
                    meta.query_advice(exp_table.exponent_lo_hi, Rotation(1)),
                );

                // base MUST equal b.
                let (b_limb0, b_limb1, b_limb2, b_limb3) = mul_gadget.b_limbs_cur(meta);
                let (base_limb0, base_limb1, base_limb2, base_limb3) = (
                    meta.query_advice(exp_table.base_limb, Rotation::cur()),
                    meta.query_advice(exp_table.base_limb, Rotation::next()),
                    meta.query_advice(exp_table.base_limb, Rotation(2)),
                    meta.query_advice(exp_table.base_limb, Rotation(3)),
                );
                cb.require_equal("exp_table.base_limbs[i] == mul_gadget.b[i]", base_limb0, b_limb0);
                cb.require_equal("exp_table.base_limbs[i] == mul_gadget.b[i]", base_limb1, b_limb1);
                cb.require_equal("exp_table.base_limbs[i] == mul_gadget.b[i]", base_limb2, b_limb2);
                cb.require_equal("exp_table.base_limbs[i] == mul_gadget.b[i]", base_limb3, b_limb3);
            });
            // remainder == 0 => exponent is even
            cb.condition(
                and::expr([
                    not::expr(meta.query_advice(exp_table.is_last, Rotation::cur())),
                    not::expr(is_odd),
                ]), |cb| {
                let (exponent_lo, exponent_hi) = parity_check.d_lo_hi_cur(meta);
                cb.require_equal(
                    "exponent::next == exponent::cur / 2 (equate cur lo)",
                    meta.query_advice(exp_table.exponent_lo_hi, Rotation(0)),
                    exponent_lo,
                );
                cb.require_equal(
                    "exponent::next == exponent::cur / 2 (equate cur hi)",
                    meta.query_advice(exp_table.exponent_lo_hi, Rotation(1)),
                    exponent_hi,
                );
                let (limb0, limb1, limb2, limb3) = parity_check.b_limbs_cur(meta);
                let exponent_next_lo = limb0 + (limb1 * multiplier);
                let exponent_next_hi = limb2 + (limb3 * multiplier);
                cb.require_equal(
                    "intermediate_exponent::next == intermediate_exponent::cur / 2 (equate next lo)",
                    meta.query_advice(exp_table.exponent_lo_hi, Rotation(7)),
                    exponent_next_lo,
                );
                cb.require_equal(
                    "intermediate_exponent::next == intermediate_exponent::cur / 2 (equate next hi)",
                    meta.query_advice(exp_table.exponent_lo_hi, Rotation(8)),
                    exponent_next_hi,
                );

                // a == b
                let (a_limb0, a_limb1, a_limb2, a_limb3) = mul_gadget.a_limbs_cur(meta);
                let (b_limb0, b_limb1, b_limb2, b_limb3) = mul_gadget.b_limbs_cur(meta);
                cb.require_equal("mul_gadget.a[i] == mul_gadget.b[i]", a_limb0, b_limb0);
                cb.require_equal("mul_gadget.a[i] == mul_gadget.b[i]", a_limb1, b_limb1);
                cb.require_equal("mul_gadget.a[i] == mul_gadget.b[i]", a_limb2, b_limb2);
                cb.require_equal("mul_gadget.a[i] == mul_gadget.b[i]", a_limb3, b_limb3);
            });

            // For the last step in the exponentiation operation's trace.
            cb.condition(meta.query_advice(exp_table.is_last, Rotation::cur()), |cb| {
                cb.require_equal(
                    "if is_last is True: intermediate_exponent == 2 (lo == 2)",
                    meta.query_advice(exp_table.exponent_lo_hi, Rotation::cur()),
                    2.expr(),
                );
                cb.require_zero(
                    "if is_last is True: intermediate_exponent == 2 (hi == 0)",
                    meta.query_advice(exp_table.exponent_lo_hi, Rotation::next()),
                );
                // a == b == base
                let (a_limb0, a_limb1, a_limb2, a_limb3) = mul_gadget.a_limbs_cur(meta);
                let (b_limb0, b_limb1, b_limb2, b_limb3) = mul_gadget.b_limbs_cur(meta);
                let (base_limb0, base_limb1, base_limb2, base_limb3) = (
                    meta.query_advice(exp_table.base_limb, Rotation::cur()),
                    meta.query_advice(exp_table.base_limb, Rotation::next()),
                    meta.query_advice(exp_table.base_limb, Rotation(2)),
                    meta.query_advice(exp_table.base_limb, Rotation(3)),
                );
                cb.require_equal("if is_last is True: base == a", base_limb0.clone(), a_limb0);
                cb.require_equal("if is_last is True: base == a", base_limb1.clone(), a_limb1);
                cb.require_equal("if is_last is True: base == a", base_limb2.clone(), a_limb2);
                cb.require_equal("if is_last is True: base == a", base_limb3.clone(), a_limb3);
                cb.require_equal("if is_last is True: base == b", base_limb0, b_limb0);
                cb.require_equal("if is_last is True: base == b", base_limb1, b_limb1);
                cb.require_equal("if is_last is True: base == b", base_limb2, b_limb2);
                cb.require_equal("if is_last is True: base == b", base_limb3, b_limb3);
            });

            cb.gate(and::expr([
                meta.query_selector(q_usable),
                meta.query_fixed(exp_table.is_step, Rotation::cur()),
            ]))
        });

        Self {
            q_usable,
            exp_table,
            mul_gadget,
            parity_check,
        }
    }
}

impl<F: Field> ExpCircuitConfig<F> {
    /// Assign witness to the exponentiation circuit.
    pub fn assign_exp_events(
        &self,
        layouter: &mut impl Layouter<F>,
        exp_events: &[ExpEvent],
        max_exp_steps: usize,
    ) -> Result<(), Error> {
        let max_exp_rows = max_exp_steps * OFFSET_INCREMENT;
        debug_assert!(
            Self::min_num_rows(exp_events) <= max_exp_rows,
            "insufficient rows to populate the exponentiation trace"
        );

        let mut mul_chip = MulAddChip::construct(self.mul_gadget.clone());
        let mut parity_check_chip = MulAddChip::construct(self.parity_check.clone());

        layouter.assign_region(
            || "exponentiation circuit",
            |mut region| {
                let mut offset = 0;
<<<<<<< HEAD
                for exp_event in block.exp_events.iter() {
                    let mut exponent = exp_event.exponent;
                    for step in exp_event.steps.iter().rev() {
                        let two = U256::from(2);
                        let (exponent_div2, remainder) = exponent.div_mod(two);

                        for _i in 0..OFFSET_INCREMENT {
                            //self.q_usable.enable(&mut region, offset + i)?;
                        }
                        mul_chip.assign(
                            &mut region,
                            offset,
                            [step.a, step.b, U256::zero(), step.d],
                        )?;
                        parity_check_chip.assign(
                            &mut region,
                            offset,
                            [two, exponent_div2, remainder, exponent],
                        )?;

                        // update reducing exponent
                        if remainder.is_zero() {
                            // exponent is even
                            exponent = exponent_div2;
                        } else {
                            // exponent is odd
                            exponent = exponent - 1;
                        }

                        // mul_chip has 7 rows, exp_table has 4 rows. So we increment the offset by
                        // the maximum number of rows taken up by any gadget within the
                        // exponentiation circuit.
                        offset += OFFSET_INCREMENT;
                    }
=======
                for exp_event in exp_events.iter() {
                    self.assign_exp_event(
                        &mut region,
                        &mut offset,
                        exp_event,
                        &mut mul_chip,
                        &mut parity_check_chip,
                    )?;
>>>>>>> 1835da88
                }

                // Fill the rest of the circuit with valid rows to achieve a constant assignment
                // to the q_usable fixed column.
                let pad_exp_event = ExpEvent::default();
                while offset + OFFSET_INCREMENT <= max_exp_rows - UNUSABLE_EXP_ROWS {
                    self.assign_exp_event(
                        &mut region,
                        &mut offset,
                        &pad_exp_event,
                        &mut mul_chip,
                        &mut parity_check_chip,
                    )?;
                }

                // Fill extra unused rows required by the rotations at the last `q_enable`.
                self.assign_unused_rows(&mut region, offset)?;
                Ok(())
            },
        )
    }

    fn assign_exp_event(
        &self,
        region: &mut Region<F>,
        offset: &mut usize,
        exp_event: &ExpEvent,
        mul_chip: &mut MulAddChip<F>,
        parity_check_chip: &mut MulAddChip<F>,
    ) -> Result<(), Error> {
        let mut exponent = exp_event.exponent;
        for (step, step_assignments) in exp_event
            .steps
            .iter()
            .rev()
            .zip(ExpTable::assignments::<F>(exp_event).chunks_exact(OFFSET_INCREMENT))
        {
            // assign everything except the exp table.
            self.assign_step(
                region,
                *offset,
                &mut exponent,
                step,
                mul_chip,
                parity_check_chip,
            )?;
            // assign exp table.
            for (i, assignment) in step_assignments.iter().enumerate() {
                for (column, value) in <ExpTable as LookupTable<F>>::advice_columns(&self.exp_table)
                    .iter()
                    .zip(assignment)
                {
                    region.assign_advice(
                        || format!("exp circuit: {:?}: {}", *column, *offset + i),
                        *column,
                        *offset + i,
                        || Value::known(*value),
                    )?;
                }
            }
            region.assign_fixed(
                || format!("exp_circuit: {:?}: {}", self.exp_table.is_step, offset),
                self.exp_table.is_step,
                *offset,
                || Value::known(F::one()),
            )?;
            for i in 1..OFFSET_INCREMENT {
                region.assign_fixed(
                    || format!("exp_circuit: {:?}: {}", self.exp_table.is_step, *offset + i),
                    self.exp_table.is_step,
                    *offset + i,
                    || Value::known(F::zero()),
                )?;
            }
            // mul_chip has 7 rows, exp_table has 4 rows. So we increment the offset by
            // the maximum number of rows taken up by any gadget within the
            // exponentiation circuit.
            *offset += OFFSET_INCREMENT;
        }
        Ok(())
    }

    fn assign_step(
        &self,
        region: &mut Region<F>,
        offset: usize,
        exponent: &mut U256,
        step: &ExpStep,
        mul_chip: &mut MulAddChip<F>,
        parity_check_chip: &mut MulAddChip<F>,
    ) -> Result<(), Error> {
        let two = U256::from(2);
        let (exponent_div2, remainder) = exponent.div_mod(two);

        for i in 0..OFFSET_INCREMENT {
            self.q_usable.enable(region, offset + i)?;
        }
        mul_chip.assign(region, offset, [step.a, step.b, U256::zero(), step.d])?;
        parity_check_chip.assign(region, offset, [two, exponent_div2, remainder, *exponent])?;

        // update reducing exponent
        if remainder.is_zero() {
            // exponent is even
            *exponent = exponent_div2;
        } else {
            // exponent is odd
            *exponent = *exponent - 1;
        }
        Ok(())
    }

    fn assign_unused_rows(&self, region: &mut Region<'_, F>, offset: usize) -> Result<(), Error> {
        let mut all_columns = <ExpTable as LookupTable<F>>::advice_columns(&self.exp_table);
        all_columns.extend_from_slice(&[
            self.mul_gadget.col0,
            self.mul_gadget.col1,
            self.mul_gadget.col2,
            self.mul_gadget.col3,
            self.mul_gadget.col4,
            self.parity_check.col0,
            self.parity_check.col1,
            self.parity_check.col2,
            self.parity_check.col3,
            self.parity_check.col4,
        ]);
        for i in 0..UNUSABLE_EXP_ROWS {
            for column in &all_columns {
                region.assign_advice(
                    || format!("unused rows: {}", offset + i),
                    *column,
                    offset + i,
                    || Value::known(F::zero()),
                )?;
            }
            region.assign_fixed(
                || format!("unused rows: {}", offset + i),
                self.exp_table.is_step,
                offset + i,
                || Value::known(F::zero()),
            )?;
        }

        Ok(())
    }

    fn min_num_rows(exp_events: &[ExpEvent]) -> usize {
        exp_events
            .iter()
            .map(|e| e.steps.len() * OFFSET_INCREMENT)
            .sum::<usize>()
            .add(UNUSABLE_EXP_ROWS)
    }
}

/// ExpCircuit
#[derive(Default, Clone, Debug)]
pub struct ExpCircuit<F> {
    /// Exp events
    pub exp_events: Vec<ExpEvent>,
    /// Max number of rows in exp circuit
    pub max_exp_rows: usize,
    _marker: PhantomData<F>,
}

impl<F: Field> ExpCircuit<F> {
    /// Return a new ExpCircuit
    pub fn new(exp_events: Vec<ExpEvent>, max_exp_rows: usize) -> Self {
        Self {
            exp_events,
            max_exp_rows,
            _marker: PhantomData::default(),
        }
    }
}

impl<F: Field> SubCircuit<F> for ExpCircuit<F> {
    type Config = ExpCircuitConfig<F>;

    fn new_from_block(block: &witness::Block<F>) -> Self {
        // Hardcoded to pass unit tests for now. In the future, insert:
        // "block.circuits_params.max_exp_rows"
        Self::new(
            block.exp_events.clone(),
            block.circuits_params.max_exp_steps,
        )
    }

    /// Return the minimum number of rows required to prove the block
    fn min_num_rows_block(block: &witness::Block<F>) -> (usize, usize) {
        (
            Self::Config::min_num_rows(&block.exp_events),
            block.circuits_params.max_exp_steps,
        )
    }

    /// Make the assignments to the ExpCircuit
    fn synthesize_sub(
        &self,
        config: &Self::Config,
        _challenges: &Challenges<Value<F>>,
        layouter: &mut impl Layouter<F>,
    ) -> Result<(), Error> {
        config.assign_exp_events(layouter, &self.exp_events, self.max_exp_rows)
    }
}

#[cfg(any(feature = "test", test))]
impl<F: Field> Circuit<F> for ExpCircuit<F> {
    type Config = (ExpCircuitConfig<F>, Challenges);
    type FloorPlanner = SimpleFloorPlanner;

    fn without_witnesses(&self) -> Self {
        Self::default()
    }

    fn configure(meta: &mut ConstraintSystem<F>) -> Self::Config {
        let exp_table = ExpTable::construct(meta);
        let challenges = Challenges::construct(meta);
        (ExpCircuitConfig::new(meta, exp_table), challenges)
    }

    fn synthesize(
        &self,
        (config, challenges): Self::Config,
        mut layouter: impl Layouter<F>,
    ) -> Result<(), halo2_proofs::plonk::Error> {
        let challenges = challenges.values(&mut layouter);
        self.synthesize_sub(&config, &challenges, &mut layouter)
    }
}

#[cfg(any(feature = "test", test))]
/// Dev helpers
pub mod dev {
    use super::*;
    use eth_types::Field;
    use halo2_proofs::dev::MockProver;

    use crate::evm_circuit::witness::Block;

    /// Test exponentiation circuit with the provided block witness
    pub fn test_exp_circuit<F: Field>(k: u32, block: Block<F>) {
        let circuit = ExpCircuit::<F>::new(
            block.exp_events.clone(),
            block.circuits_params.max_exp_steps,
        );
        let prover = MockProver::<F>::run(k, &circuit, vec![]).unwrap();
        prover.assert_satisfied_par()
    }
}

#[cfg(test)]
mod tests {
    use bus_mapping::{
        circuit_input_builder::{CircuitInputBuilder, CircuitsParams},
        evm::OpcodeId,
        mock::BlockData,
    };
    use eth_types::{bytecode, geth_types::GethData, Bytecode, Word};
    use halo2_proofs::{dev::MockProver, halo2curves::bn256::Fr};
    use mock::TestContext;

    use crate::{
        evm_circuit::witness::block_convert,
        exp_circuit::{dev::test_exp_circuit, ExpCircuit},
    };

    fn gen_code_single(base: Word, exponent: Word) -> Bytecode {
        bytecode! {
            PUSH32(exponent)
            PUSH32(base)
            EXP
            STOP
        }
    }

    fn gen_code_multiple(args: Vec<(Word, Word)>) -> Bytecode {
        let mut code = Bytecode::default();
        for (base, exponent) in args.into_iter() {
            code.push(32, exponent);
            code.push(32, base);
            code.write_op(OpcodeId::EXP);
        }
        code.write_op(OpcodeId::STOP);
        code
    }

    fn gen_data(code: Bytecode) -> CircuitInputBuilder {
        let test_ctx = TestContext::<2, 1>::simple_ctx_with_bytecode(code).unwrap();
        let block: GethData = test_ctx.into();
        let mut builder = BlockData::new_from_geth_data(block.clone()).new_circuit_input_builder();
        builder
            .handle_block(&block.eth_block, &block.geth_traces)
            .unwrap();
        builder
    }

    fn test_ok(base: Word, exponent: Word, k: Option<u32>) {
        let code = gen_code_single(base, exponent);
        let builder = gen_data(code);
        let block = block_convert::<Fr>(&builder.block, &builder.code_db).unwrap();
        test_exp_circuit(k.unwrap_or(18), block);
    }

    fn test_ok_multiple(args: Vec<(Word, Word)>) {
        let code = gen_code_multiple(args);
        let builder = gen_data(code);
        let block = block_convert::<Fr>(&builder.block, &builder.code_db).unwrap();
        test_exp_circuit(20, block);
    }

    #[test]
    fn exp_circuit_single() {
        test_ok(2.into(), 2.into(), None);
        test_ok(3.into(), 7.into(), None);
        test_ok(5.into(), 11.into(), None);
        test_ok(7.into(), 13.into(), None);
        test_ok(11.into(), 17.into(), None);
        test_ok(13.into(), 23.into(), None);
        test_ok(29.into(), 43.into(), None);
        test_ok(41.into(), 259.into(), None);
    }

    #[test]
    fn exp_circuit_big() {
        test_ok(
            2.into(),
            Word::from_str_radix("0x1FFFFFFFFFFFFFFFFFFFFFFFFFFFFFFFE", 16).unwrap(),
            Some(20),
        );
    }

    #[test]
    fn exp_circuit_multiple() {
        test_ok_multiple(vec![
            (3.into(), 7.into()),
            (5.into(), 11.into()),
            (7.into(), 13.into()),
            (11.into(), 17.into()),
            (13.into(), 23.into()),
            (29.into(), 43.into()),
            (41.into(), 259.into()),
        ]);
    }

    #[test]
    fn variadic_size_check() {
        let k = 20;
        // Empty
        let block: GethData = TestContext::<0, 0>::new(None, |_| {}, |_, _| {}, |b, _| b)
            .unwrap()
            .into();
        let mut builder =
            BlockData::new_from_geth_data_with_params(block.clone(), CircuitsParams::default())
                .new_circuit_input_builder();
        builder
            .handle_block(&block.eth_block, &block.geth_traces)
            .unwrap();
        let block = block_convert::<Fr>(&builder.block, &builder.code_db).unwrap();
        let circuit = ExpCircuit::<Fr>::new(
            block.exp_events.clone(),
            block.circuits_params.max_exp_steps,
        );
        let prover1 = MockProver::<Fr>::run(k, &circuit, vec![]).unwrap();

        // Non-empty
        let code = bytecode! {
            PUSH32(8)
            PUSH32(10)
            EXP
            PUSH32(3)
            PUSH32(5)
            EXP
            STOP
        };
        let builder = gen_data(code);
        let block = block_convert::<Fr>(&builder.block, &builder.code_db).unwrap();
        let circuit = ExpCircuit::<Fr>::new(
            block.exp_events.clone(),
            block.circuits_params.max_exp_steps,
        );
        let prover2 = MockProver::<Fr>::run(k, &circuit, vec![]).unwrap();

        assert_eq!(prover1.fixed(), prover2.fixed());
        assert_eq!(prover1.permutation(), prover2.permutation());
    }
}<|MERGE_RESOLUTION|>--- conflicted
+++ resolved
@@ -306,42 +306,6 @@
             || "exponentiation circuit",
             |mut region| {
                 let mut offset = 0;
-<<<<<<< HEAD
-                for exp_event in block.exp_events.iter() {
-                    let mut exponent = exp_event.exponent;
-                    for step in exp_event.steps.iter().rev() {
-                        let two = U256::from(2);
-                        let (exponent_div2, remainder) = exponent.div_mod(two);
-
-                        for _i in 0..OFFSET_INCREMENT {
-                            //self.q_usable.enable(&mut region, offset + i)?;
-                        }
-                        mul_chip.assign(
-                            &mut region,
-                            offset,
-                            [step.a, step.b, U256::zero(), step.d],
-                        )?;
-                        parity_check_chip.assign(
-                            &mut region,
-                            offset,
-                            [two, exponent_div2, remainder, exponent],
-                        )?;
-
-                        // update reducing exponent
-                        if remainder.is_zero() {
-                            // exponent is even
-                            exponent = exponent_div2;
-                        } else {
-                            // exponent is odd
-                            exponent = exponent - 1;
-                        }
-
-                        // mul_chip has 7 rows, exp_table has 4 rows. So we increment the offset by
-                        // the maximum number of rows taken up by any gadget within the
-                        // exponentiation circuit.
-                        offset += OFFSET_INCREMENT;
-                    }
-=======
                 for exp_event in exp_events.iter() {
                     self.assign_exp_event(
                         &mut region,
@@ -350,7 +314,6 @@
                         &mut mul_chip,
                         &mut parity_check_chip,
                     )?;
->>>>>>> 1835da88
                 }
 
                 // Fill the rest of the circuit with valid rows to achieve a constant assignment
