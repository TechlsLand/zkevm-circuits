--- conflicted
+++ resolved
@@ -3,11 +3,7 @@
 // as `block` and run via `cargo test -p zkevm-circuits --features test
 // prover_error -- --nocapture --ignored`. Change any circuit parameters like
 // `max_txs` to suit your needs.
-<<<<<<< HEAD
 use bus_mapping::{circuit_input_builder::CircuitsParams, mock::BlockData};
-=======
-use bus_mapping::mock::BlockData;
->>>>>>> 3575aabd
 use env_logger::Env;
 use eth_types::{
     geth_types::{Account, GethData},
@@ -43,15 +39,12 @@
     const MOCK_RANDOMNESS: u64 = 0x100;
     let k = 19;
     let chain_id = Word::from(99);
-<<<<<<< HEAD
     let circuit_params = CircuitsParams {
         max_txs: 1,
         max_calldata: 256,
         max_rws: 16388,
         ..Default::default()
     };
-=======
->>>>>>> 3575aabd
 
     env_logger::Builder::from_env(Env::default().default_filter_or("trace")).init();
     let eth_block = load_json("../block/block.json");
